// Copyright 2015 ETH Zurich and University of Bologna.
// Copyright and related rights are licensed under the Solderpad Hardware
// License, Version 0.51 (the “License”); you may not use this file except in
// compliance with the License.  You may obtain a copy of the License at
// http://solderpad.org/licenses/SHL-0.51. Unless required by applicable law
// or agreed to in writing, software, hardware and materials distributed under
// this License is distributed on an “AS IS” BASIS, WITHOUT WARRANTIES OR
// CONDITIONS OF ANY KIND, either express or implied. See the License for the
// specific language governing permissions and limitations under the License.

////////////////////////////////////////////////////////////////////////////////
// Engineer:       Matthias Baer - baermatt@student.ethz.ch                   //
//                                                                            //
// Additional contributions by:                                               //
//                 Sven Stucki - svstucki@student.ethz.ch                     //
//                                                                            //
//                                                                            //
// Design Name:    RISC-V processor core                                      //
// Project Name:   RI5CY                                                      //
// Language:       SystemVerilog                                              //
//                                                                            //
// Description:    Defines for various constants used by the processor core.  //
//                                                                            //
////////////////////////////////////////////////////////////////////////////////

package riscv_defines;

<<<<<<< HEAD


// no traces for synthesis or verilator, they are not synthesizable
`ifndef VERILATOR
`ifndef SYNTHESIS
`ifndef PULP_FPGA_EMUL
`define TRACE_EXECUTION
`endif
//`define SIMCHECKER
`endif
`endif


=======
>>>>>>> 6419b5ba
////////////////////////////////////////////////
//    ___         ____          _             //
//   / _ \ _ __  / ___|___   __| | ___  ___   //
//  | | | | '_ \| |   / _ \ / _` |/ _ \/ __|  //
//  | |_| | |_) | |__| (_) | (_| |  __/\__ \  //
//   \___/| .__/ \____\___/ \__,_|\___||___/  //
//        |_|                                 //
////////////////////////////////////////////////

parameter OPCODE_SYSTEM    = 7'h73;
parameter OPCODE_FENCE     = 7'h0f;
parameter OPCODE_OP        = 7'h33;
parameter OPCODE_OPIMM     = 7'h13;
parameter OPCODE_STORE     = 7'h23;
parameter OPCODE_LOAD      = 7'h03;
parameter OPCODE_BRANCH    = 7'h63;
parameter OPCODE_JALR      = 7'h67;
parameter OPCODE_JAL       = 7'h6f;
parameter OPCODE_AUIPC     = 7'h17;
parameter OPCODE_LUI       = 7'h37;
parameter OPCODE_OP_FP     = 7'h53;
parameter OPCODE_OP_FMADD  = 7'h43;
parameter OPCODE_OP_FNMADD = 7'h4f;
parameter OPCODE_OP_FMSUB  = 7'h47;
parameter OPCODE_OP_FNMSUB = 7'h4b;
parameter OPCODE_STORE_FP  = 7'h27;
parameter OPCODE_LOAD_FP   = 7'h07;

// those opcodes are now used for PULP custom instructions
// parameter OPCODE_CUST0     = 7'h0b
// parameter OPCODE_CUST1     = 7'h2b

// PULP custom
parameter OPCODE_LOAD_POST  = 7'h0b;
parameter OPCODE_STORE_POST = 7'h2b;
parameter OPCODE_PULP_OP    = 7'h5b;
parameter OPCODE_VECOP      = 7'h57;
parameter OPCODE_HWLOOP     = 7'h7b;

parameter REGC_S1   = 2'b10;
parameter REGC_S4   = 2'b00;
parameter REGC_RD   = 2'b01;
parameter REGC_ZERO = 2'b11;


//////////////////////////////////////////////////////////////////////////////
//      _    _    _   _    ___                       _   _                  //
//     / \  | |  | | | |  / _ \ _ __   ___ _ __ __ _| |_(_) ___  _ __  ___  //
//    / _ \ | |  | | | | | | | | '_ \ / _ \ '__/ _` | __| |/ _ \| '_ \/ __| //
//   / ___ \| |__| |_| | | |_| | |_) |  __/ | | (_| | |_| | (_) | | | \__ \ //
//  /_/   \_\_____\___/   \___/| .__/ \___|_|  \__,_|\__|_|\___/|_| |_|___/ //
//                             |_|                                          //
//////////////////////////////////////////////////////////////////////////////

parameter ALU_OP_WIDTH = 7;

parameter ALU_ADD   = 7'b0011000;
parameter ALU_SUB   = 7'b0011001;
parameter ALU_ADDU  = 7'b0011010;
parameter ALU_SUBU  = 7'b0011011;
parameter ALU_ADDR  = 7'b0011100;
parameter ALU_SUBR  = 7'b0011101;
parameter ALU_ADDUR = 7'b0011110;
parameter ALU_SUBUR = 7'b0011111;

parameter ALU_XOR   = 7'b0101111;
parameter ALU_OR    = 7'b0101110;
parameter ALU_AND   = 7'b0010101;

// Shifts
parameter ALU_SRA   = 7'b0100100;
parameter ALU_SRL   = 7'b0100101;
parameter ALU_ROR   = 7'b0100110;
parameter ALU_SLL   = 7'b0100111;

// bit manipulation
parameter ALU_BEXT  = 7'b0101000;
parameter ALU_BEXTU = 7'b0101001;
parameter ALU_BINS  = 7'b0101010;
parameter ALU_BCLR  = 7'b0101011;
parameter ALU_BSET  = 7'b0101100;

// Bit counting
parameter ALU_FF1   = 7'b0110110;
parameter ALU_FL1   = 7'b0110111;
parameter ALU_CNT   = 7'b0110100;
parameter ALU_CLB   = 7'b0110101;

// Sign-/zero-extensions
parameter ALU_EXTS  = 7'b0111110;
parameter ALU_EXT   = 7'b0111111;

// Comparisons
parameter ALU_LTS   = 7'b0000000;
parameter ALU_LTU   = 7'b0000001;
parameter ALU_LES   = 7'b0000100;
parameter ALU_LEU   = 7'b0000101;
parameter ALU_GTS   = 7'b0001000;
parameter ALU_GTU   = 7'b0001001;
parameter ALU_GES   = 7'b0001010;
parameter ALU_GEU   = 7'b0001011;
parameter ALU_EQ    = 7'b0001100;
parameter ALU_NE    = 7'b0001101;

// Set Lower Than operations
parameter ALU_SLTS  = 7'b0000010;
parameter ALU_SLTU  = 7'b0000011;
parameter ALU_SLETS = 7'b0000110;
parameter ALU_SLETU = 7'b0000111;

// Absolute value
parameter ALU_ABS   = 7'b0010100;
parameter ALU_CLIP  = 7'b0010110;
parameter ALU_CLIPU = 7'b0010111;

// Insert/extract
parameter ALU_INS   = 7'b0101101;

// min/max
parameter ALU_MIN   = 7'b0010000;
parameter ALU_MINU  = 7'b0010001;
parameter ALU_MAX   = 7'b0010010;
parameter ALU_MAXU  = 7'b0010011;

// div/rem
parameter ALU_DIVU  = 7'b0110000; // bit 0 is used for signed mode, bit 1 is used for remdiv
parameter ALU_DIV   = 7'b0110001; // bit 0 is used for signed mode, bit 1 is used for remdiv
parameter ALU_REMU  = 7'b0110010; // bit 0 is used for signed mode, bit 1 is used for remdiv
parameter ALU_REM   = 7'b0110011; // bit 0 is used for signed mode, bit 1 is used for remdiv

parameter ALU_SHUF  = 7'b0111010;
parameter ALU_SHUF2 = 7'b0111011;
parameter ALU_PCKLO = 7'b0111000;
parameter ALU_PCKHI = 7'b0111001;

// fpu
parameter ALU_FKEEP   = 7'b1111111;   // hack, to support fcvt.s.d
parameter ALU_FSGNJ   = 7'b1000000;
parameter ALU_FSGNJN  = 7'b1000001;
parameter ALU_FSGNJX  = 7'b1000010;
parameter ALU_FEQ     = 7'b1000011;
parameter ALU_FLT     = 7'b1000100;
parameter ALU_FLE     = 7'b1000101;
parameter ALU_FMAX    = 7'b1000110;
parameter ALU_FMIN    = 7'b1000111;
parameter ALU_FCLASS  = 7'b1001000;
   
parameter MUL_MAC32 = 3'b000;
parameter MUL_MSU32 = 3'b001;
parameter MUL_I     = 3'b010;
parameter MUL_IR    = 3'b011;
parameter MUL_DOT8  = 3'b100;
parameter MUL_DOT16 = 3'b101;
parameter MUL_H     = 3'b110;

// vector modes
parameter VEC_MODE32 = 2'b00;
parameter VEC_MODE16 = 2'b10;
parameter VEC_MODE8  = 2'b11;

/////////////////////////////////////////////////////////
//    ____ ____    ____            _     _             //
//   / ___/ ___|  |  _ \ ___  __ _(_)___| |_ ___ _ __  //
//  | |   \___ \  | |_) / _ \/ _` | / __| __/ _ \ '__| //
//  | |___ ___) | |  _ <  __/ (_| | \__ \ ||  __/ |    //
//   \____|____/  |_| \_\___|\__, |_|___/\__\___|_|    //
//                           |___/                     //
/////////////////////////////////////////////////////////

// CSR operations
parameter CSR_OP_NONE  = 2'b00;
parameter CSR_OP_WRITE = 2'b01;
parameter CSR_OP_SET   = 2'b10;
parameter CSR_OP_CLEAR = 2'b11;


// SPR for debugger, not accessible by CPU
parameter SP_DVR0       = 16'h3000;
parameter SP_DCR0       = 16'h3008;
parameter SP_DMR1       = 16'h3010;
parameter SP_DMR2       = 16'h3011;

parameter SP_DVR_MSB = 8'h00;
parameter SP_DCR_MSB = 8'h01;
parameter SP_DMR_MSB = 8'h02;
parameter SP_DSR_MSB = 8'h04;

// Privileged mode
typedef enum logic[1:0] {
  PRIV_LVL_M = 2'b11,
  PRIV_LVL_H = 2'b10,
  PRIV_LVL_S = 2'b01,
  PRIV_LVL_U = 2'b00
} PrivLvl_t;

///////////////////////////////////////////////
//   ___ ____    ____  _                     //
//  |_ _|  _ \  / ___|| |_ __ _  __ _  ___   //
//   | || | | | \___ \| __/ _` |/ _` |/ _ \  //
//   | || |_| |  ___) | || (_| | (_| |  __/  //
//  |___|____/  |____/ \__\__,_|\__, |\___|  //
//                              |___/        //
///////////////////////////////////////////////

// forwarding operand mux
parameter SEL_REGFILE      = 2'b00;
parameter SEL_FW_EX        = 2'b01;
parameter SEL_FW_WB        = 2'b10;

// operand a selection
parameter OP_A_REGA_OR_FWD = 3'b000;
parameter OP_A_CURRPC      = 3'b001;
parameter OP_A_IMM         = 3'b010;
parameter OP_A_REGB_OR_FWD = 3'b011;
parameter OP_A_REGC_OR_FWD = 3'b100;

// immediate a selection
parameter IMMA_Z      = 1'b0;
parameter IMMA_ZERO   = 1'b1;

// operand b selection
parameter OP_B_REGB_OR_FWD = 3'b000;
parameter OP_B_REGC_OR_FWD = 3'b001;
parameter OP_B_IMM         = 3'b010;
parameter OP_B_REGA_OR_FWD = 3'b011;
parameter OP_B_BMASK       = 3'b100;

// immediate b selection
parameter IMMB_I      = 4'b0000;
parameter IMMB_S      = 4'b0001;
parameter IMMB_U      = 4'b0010;
parameter IMMB_PCINCR = 4'b0011;
parameter IMMB_S2     = 4'b0100;
parameter IMMB_S3     = 4'b0101;
parameter IMMB_VS     = 4'b0110;
parameter IMMB_VU     = 4'b0111;
parameter IMMB_SHUF   = 4'b1000;
parameter IMMB_CLIP   = 4'b1001;
parameter IMMB_BI     = 4'b1011;

// bit mask selection
parameter BMASK_A_ZERO = 1'b0;
parameter BMASK_A_S3   = 1'b1;

parameter BMASK_B_S2   = 2'b00;
parameter BMASK_B_S3   = 2'b01;
parameter BMASK_B_ZERO = 2'b10;
parameter BMASK_B_ONE  = 2'b11;

parameter BMASK_A_REG  = 1'b0;
parameter BMASK_A_IMM  = 1'b1;
parameter BMASK_B_REG  = 1'b0;
parameter BMASK_B_IMM  = 1'b1;


// multiplication immediates
parameter MIMM_ZERO    = 1'b0;
parameter MIMM_S3      = 1'b1;

// operand c selection
parameter OP_C_REGC_OR_FWD = 2'b00;
parameter OP_C_REGB_OR_FWD = 2'b01;
parameter OP_C_JT          = 2'b10;

// branch types
parameter BRANCH_NONE = 2'b00;
parameter BRANCH_JAL  = 2'b01;
parameter BRANCH_JALR = 2'b10;
parameter BRANCH_COND = 2'b11; // conditional branches

// jump target mux
parameter JT_JAL  = 2'b01;
parameter JT_JALR = 2'b10;
parameter JT_COND = 2'b11;


///////////////////////////////////////////////
//   ___ _____   ____  _                     //
//  |_ _|  ___| / ___|| |_ __ _  __ _  ___   //
//   | || |_    \___ \| __/ _` |/ _` |/ _ \  //
//   | ||  _|    ___) | || (_| | (_| |  __/  //
//  |___|_|     |____/ \__\__,_|\__, |\___|  //
//                              |___/        //
///////////////////////////////////////////////

// PC mux selector defines
parameter PC_BOOT          = 3'b000;
parameter PC_JUMP          = 3'b010;
parameter PC_BRANCH        = 3'b011;
parameter PC_EXCEPTION     = 3'b100;
parameter PC_ERET          = 3'b101;
parameter PC_DBG_NPC       = 3'b111;

// Exception PC mux selector defines
parameter EXC_PC_ILLINSN   = 2'b00;
parameter EXC_PC_ECALL     = 2'b01;
parameter EXC_PC_LOAD      = 2'b10;
parameter EXC_PC_STORE     = 2'b10;
parameter EXC_PC_IRQ       = 2'b11;

// Exception Cause
parameter EXC_CAUSE_ILLEGAL_INSN = 6'h02;
parameter EXC_CAUSE_BREAKPOINT   = 6'h03;
parameter EXC_CAUSE_ECALL_UMODE  = 6'h08;
parameter EXC_CAUSE_ECALL_MMODE  = 6'h0B;


// Exceptions offsets
// target address = {boot_addr[31:8], EXC_OFF} (boot_addr must be 32 BYTE aligned!)
// offset 00 to 7e is used for external interrupts
parameter EXC_OFF_RST      = 8'h80;
parameter EXC_OFF_ILLINSN  = 8'h84;
parameter EXC_OFF_ECALL    = 8'h88;
parameter EXC_OFF_LSUERR   = 8'h8c;


// Debug module
parameter DBG_SETS_W = 6;

parameter DBG_SETS_IRQ    = 5;
parameter DBG_SETS_ECALL  = 4;
parameter DBG_SETS_EILL   = 3;
parameter DBG_SETS_ELSU   = 2;
parameter DBG_SETS_EBRK   = 1;
parameter DBG_SETS_SSTE   = 0;

parameter DBG_CAUSE_HALT   = 6'h1F;

endpackage<|MERGE_RESOLUTION|>--- conflicted
+++ resolved
@@ -25,22 +25,6 @@
 
 package riscv_defines;
 
-<<<<<<< HEAD
-
-
-// no traces for synthesis or verilator, they are not synthesizable
-`ifndef VERILATOR
-`ifndef SYNTHESIS
-`ifndef PULP_FPGA_EMUL
-`define TRACE_EXECUTION
-`endif
-//`define SIMCHECKER
-`endif
-`endif
-
-
-=======
->>>>>>> 6419b5ba
 ////////////////////////////////////////////////
 //    ___         ____          _             //
 //   / _ \ _ __  / ___|___   __| | ___  ___   //
@@ -187,7 +171,7 @@
 parameter ALU_FMAX    = 7'b1000110;
 parameter ALU_FMIN    = 7'b1000111;
 parameter ALU_FCLASS  = 7'b1001000;
-   
+
 parameter MUL_MAC32 = 3'b000;
 parameter MUL_MSU32 = 3'b001;
 parameter MUL_I     = 3'b010;
