--- conflicted
+++ resolved
@@ -20,12 +20,8 @@
 // Language:       SystemVerilog                                              //
 //                                                                            //
 // Description:    Control and Status Registers (CSRs) loosely following the  //
-<<<<<<< HEAD
-//                 RiscV draft priviledged instruction set spec (v1.7)        //
+//                 RiscV draft priviledged instruction set spec (v1.9)        //
 //                 Added Floating point support                               //
-=======
-//                 RiscV draft priviledged instruction set spec (v1.9)        //
->>>>>>> 143ffa47
 //                                                                            //
 ////////////////////////////////////////////////////////////////////////////////
 
