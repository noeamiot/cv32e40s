// Copyright 2018 ETH Zurich and University of Bologna.
// Copyright and related rights are licensed under the Solderpad Hardware
// License, Version 0.51 (the "License"); you may not use this file except in
// compliance with the License.  You may obtain a copy of the License at
// http://solderpad.org/licenses/SHL-0.51. Unless required by applicable law
// or agreed to in writing, software, hardware and materials distributed under
// this License is distributed on an "AS IS" BASIS, WITHOUT WARRANTIES OR
// CONDITIONS OF ANY KIND, either express or implied. See the License for the
// specific language governing permissions and limitations under the License.

////////////////////////////////////////////////////////////////////////////////
// Engineer        Andreas Traber - atraber@iis.ee.ethz.ch                    //
//                                                                            //
// Additional contributions by:                                               //
//                 Matthias Baer - baermatt@student.ethz.ch                   //
//                 Igor Loi - igor.loi@unibo.it                               //
//                 Sven Stucki - svstucki@student.ethz.ch                     //
//                 Davide Schiavone - pschiavo@iis.ee.ethz.ch                 //
//                                                                            //
// Design Name:    Decoder                                                    //
// Project Name:   RI5CY                                                      //
// Language:       SystemVerilog                                              //
//                                                                            //
// Description:    Decoder                                                    //
//                                                                            //
////////////////////////////////////////////////////////////////////////////////

module cv32e40p_decoder import cv32e40p_pkg::*; import cv32e40p_apu_core_pkg::*;
#(
  parameter PULP_XPULP        = 1,              // PULP ISA Extension (including PULP specific CSRs and hardware loop, excluding p.elw)
  parameter PULP_CLUSTER      =  0,
  parameter A_EXTENSION       = 0,
  parameter FPU               = 0,
  parameter FP_DIVSQRT        = 0,
  parameter PULP_SECURE       = 0,
  parameter USE_PMP           = 0,
  parameter SHARED_FP         = 0,
  parameter SHARED_DSP_MULT   = 0,
  parameter SHARED_INT_MULT   = 0,
  parameter SHARED_INT_DIV    = 0,
  parameter SHARED_FP_DIVSQRT = 0,
  parameter WAPUTYPE          = 0,
  parameter APU_WOP_CPU       = 6,
  parameter DEBUG_TRIGGER_EN  = 1
)
(
  // singals running to/from controller
  input  logic        deassert_we_i,           // deassert we, we are stalled or not active
  input  logic        data_misaligned_i,       // misaligned data load/store in progress
  input  logic        mult_multicycle_i,       // multiplier taking multiple cycles, using op c as storage

  output logic        illegal_insn_o,          // illegal instruction encountered
  output logic        ebrk_insn_o,             // trap instruction encountered

  output logic        mret_insn_o,             // return from exception instruction encountered (M)
  output logic        uret_insn_o,             // return from exception instruction encountered (S)
  output logic        dret_insn_o,             // return from debug (M)

  output logic        mret_dec_o,              // return from exception instruction encountered (M) without deassert
  output logic        uret_dec_o,              // return from exception instruction encountered (S) without deassert
  output logic        dret_dec_o,              // return from debug (M) without deassert

  output logic        ecall_insn_o,            // environment call (syscall) instruction encountered
  output logic        wfi_o       ,            // pipeline flush is requested

  output logic        fencei_insn_o,           // fence.i instruction

  output logic        rega_used_o,             // rs1 is used by current instruction
  output logic        regb_used_o,             // rs2 is used by current instruction
  output logic        regc_used_o,             // rs3 is used by current instruction

  output logic        reg_fp_a_o,              // fp reg a is used
  output logic        reg_fp_b_o,              // fp reg b is used
  output logic        reg_fp_c_o,              // fp reg c is used
  output logic        reg_fp_d_o,              // fp reg d is used

  output logic [ 0:0] bmask_a_mux_o,           // bit manipulation mask a mux
  output logic [ 1:0] bmask_b_mux_o,           // bit manipulation mask b mux
  output logic        alu_bmask_a_mux_sel_o,   // bit manipulation mask a mux (reg or imm)
  output logic        alu_bmask_b_mux_sel_o,   // bit manipulation mask b mux (reg or imm)

  // from IF/ID pipeline
  input  logic [31:0] instr_rdata_i,           // instruction read from instr memory/cache
  input  logic        illegal_c_insn_i,        // compressed instruction decode failed

  // ALU signals
  output logic        alu_en_o,                // ALU enable
  output logic [ALU_OP_WIDTH-1:0] alu_operator_o, // ALU operation selection
  output logic [2:0]  alu_op_a_mux_sel_o,      // operand a selection: reg value, PC, immediate or zero
  output logic [2:0]  alu_op_b_mux_sel_o,      // operand b selection: reg value or immediate
  output logic [1:0]  alu_op_c_mux_sel_o,      // operand c selection: reg value or jump target
  output logic [1:0]  alu_vec_mode_o,          // selects between 32 bit, 16 bit and 8 bit vectorial modes
  output logic        scalar_replication_o,    // scalar replication enable
  output logic        scalar_replication_c_o,  // scalar replication enable for operand C
  output logic [0:0]  imm_a_mux_sel_o,         // immediate selection for operand a
  output logic [3:0]  imm_b_mux_sel_o,         // immediate selection for operand b
  output logic [1:0]  regc_mux_o,              // register c selection: S3, RD or 0
  output logic        is_clpx_o,               // whether the instruction is complex (pulpv3) or not
  output logic        is_subrot_o,

  // MUL related control signals
  output logic [2:0]  mult_operator_o,         // Multiplication operation selection
  output logic        mult_int_en_o,           // perform integer multiplication
  output logic        mult_dot_en_o,           // perform dot multiplication
  output logic [0:0]  mult_imm_mux_o,          // Multiplication immediate mux selector
  output logic        mult_sel_subword_o,      // Select subwords for 16x16 bit of multiplier
  output logic [1:0]  mult_signed_mode_o,      // Multiplication in signed mode
  output logic [1:0]  mult_dot_signed_o,       // Dot product in signed mode

  // FPU
  input  logic [C_RM-1:0]             frm_i,   // Rounding mode from float CSR

  output logic [C_FPNEW_FMTBITS-1:0]  fpu_dst_fmt_o,   // fpu destination format
  output logic [C_FPNEW_FMTBITS-1:0]  fpu_src_fmt_o,   // fpu source format
  output logic [C_FPNEW_IFMTBITS-1:0] fpu_int_fmt_o,   // fpu integer format (for casts)

  // APU
  output logic                apu_en_o,
  output logic [WAPUTYPE-1:0] apu_type_o,
  output logic [APU_WOP_CPU-1:0]  apu_op_o,
  output logic [1:0]          apu_lat_o,
  output logic [WAPUTYPE-1:0] apu_flags_src_o,
  output logic [2:0]          fp_rnd_mode_o,

  // register file related signals
  output logic        regfile_mem_we_o,        // write enable for regfile
  output logic        regfile_alu_we_o,        // write enable for 2nd regfile port
  output logic        regfile_alu_we_dec_o,    // write enable for 2nd regfile port without deassert
  output logic        regfile_alu_waddr_sel_o, // Select register write address for ALU/MUL operations

  // CSR manipulation
  output logic        csr_access_o,            // access to CSR
  output logic        csr_status_o,            // access to xstatus CSR
  output logic [1:0]  csr_op_o,                // operation to perform on CSR
  input  PrivLvl_t    current_priv_lvl_i,      // The current privilege level

  // LD/ST unit signals
  output logic        data_req_o,              // start transaction to data memory
  output logic        data_we_o,               // data memory write enable
  output logic        prepost_useincr_o,       // when not active bypass the alu result for address calculation
  output logic [1:0]  data_type_o,             // data type on data memory: byte, half word or word
  output logic [1:0]  data_sign_extension_o,   // sign extension on read data from data memory / NaN boxing
  output logic [1:0]  data_reg_offset_o,       // offset in byte inside register for stores
  output logic        data_load_event_o,       // data request is in the special event range

  // Atomic memory access
  output  logic [5:0] atop_o,

  // hwloop signals
  output logic [2:0]  hwlp_we_o,               // write enable for hwloop regs
  output logic        hwlp_target_mux_sel_o,   // selects immediate for hwloop target
  output logic        hwlp_start_mux_sel_o,    // selects hwloop start address input
  output logic        hwlp_cnt_mux_sel_o,      // selects hwloop counter input

  input  logic        debug_mode_i,            // processor is in debug mode
  input  logic        debug_wfi_no_sleep_i,    // do not let WFI cause sleep

  // jump/branches
  output logic [1:0]  ctrl_transfer_insn_in_dec_o,  // control transfer instruction without deassert
  output logic [1:0]  ctrl_transfer_insn_in_id_o,   // control transfer instructio is decoded
  output logic [1:0]  ctrl_transfer_target_mux_sel_o,        // jump target selection

  // HPM related control signals
  input  logic [31:0] mcounteren_i
);

  // careful when modifying the following parameters! these types have to match the ones in the APU!
  localparam APUTYPE_DSP_MULT   = (SHARED_DSP_MULT)       ? 0 : 0;
  localparam APUTYPE_INT_MULT   = (SHARED_INT_MULT)       ? SHARED_DSP_MULT : 0;
  localparam APUTYPE_INT_DIV    = (SHARED_INT_DIV)        ? SHARED_DSP_MULT + SHARED_INT_MULT : 0;
  localparam APUTYPE_FP         = (SHARED_FP)             ? SHARED_DSP_MULT + SHARED_INT_MULT + SHARED_INT_DIV : 0;
  localparam APUTYPE_ADDSUB     = (SHARED_FP)             ? ((SHARED_FP==1) ? APUTYPE_FP   : APUTYPE_FP)   : 0;
  localparam APUTYPE_MULT       = (SHARED_FP)             ? ((SHARED_FP==1) ? APUTYPE_FP+1 : APUTYPE_FP)   : 0;
  localparam APUTYPE_CAST       = (SHARED_FP)             ? ((SHARED_FP==1) ? APUTYPE_FP+2 : APUTYPE_FP)   : 0;
  localparam APUTYPE_MAC        = (SHARED_FP)             ? ((SHARED_FP==1) ? APUTYPE_FP+3 : APUTYPE_FP)   : 0;
  // SHARED_FP_DIVSQRT is without effect unless FP_DIVSQRT is set.
  // SHARED_FP_DIVSQRT==1, SHARED_FP==1 (old config): separate div and sqrt units
  // SHARED_FP_DIVSQRT==1, SHARED_FP==2 (new config): divsqrt enabled within shared FPnew blocks
  // SHARED_FP_DIVSQRT==2, SHARED_FP==1 (old config): merged div/sqrt unit
  // SHARED_FP_DIVSQRT==2, SHARED_FP==2 (new config): separate shared divsqrt blocks (allows different share ratio)
  localparam APUTYPE_DIV        = (SHARED_FP_DIVSQRT==1)  ? ((SHARED_FP==1) ? APUTYPE_FP+4 : APUTYPE_FP)   :
                                 ((SHARED_FP_DIVSQRT==2)  ? ((SHARED_FP==1) ? APUTYPE_FP+4 : APUTYPE_FP+1) : 0);
  localparam APUTYPE_SQRT       = (SHARED_FP_DIVSQRT==1)  ? ((SHARED_FP==1) ? APUTYPE_FP+5 : APUTYPE_FP)   :
                                 ((SHARED_FP_DIVSQRT==2)  ? ((SHARED_FP==1) ? APUTYPE_FP+4 : APUTYPE_FP+1) : 0);

  // write enable/request control
  logic       regfile_mem_we;
  logic       regfile_alu_we;
  logic       data_req;
  logic [2:0] hwlp_we;
  logic       csr_illegal;
  logic [1:0] ctrl_transfer_insn;

  logic [1:0] csr_op;

  logic       alu_en;
  logic       mult_int_en;
  logic       mult_dot_en;
  logic       apu_en;

  // this instruction needs floating-point rounding-mode verification
  logic check_fprm;

  logic [C_FPNEW_OPBITS-1:0] fpu_op;     // fpu operation
  logic                      fpu_op_mod; // fpu operation modifier
  logic                      fpu_vec_op; // fpu vectorial operation
  // unittypes for latencies to help us decode for APU
  enum logic[1:0] {ADDMUL, DIVSQRT, NONCOMP, CONV} fp_op_group;


  /////////////////////////////////////////////
  //   ____                     _            //
  //  |  _ \  ___  ___ ___   __| | ___ _ __  //
  //  | | | |/ _ \/ __/ _ \ / _` |/ _ \ '__| //
  //  | |_| |  __/ (_| (_) | (_| |  __/ |    //
  //  |____/ \___|\___\___/ \__,_|\___|_|    //
  //                                         //
  /////////////////////////////////////////////

  always_comb
  begin
    ctrl_transfer_insn          = BRANCH_NONE;
    ctrl_transfer_target_mux_sel_o       = JT_JAL;

    alu_en                      = 1'b1;
    alu_operator_o              = ALU_SLTU;
    alu_op_a_mux_sel_o          = OP_A_REGA_OR_FWD;
    alu_op_b_mux_sel_o          = OP_B_REGB_OR_FWD;
    alu_op_c_mux_sel_o          = OP_C_REGC_OR_FWD;
    alu_vec_mode_o              = VEC_MODE32;
    scalar_replication_o        = 1'b0;
    scalar_replication_c_o      = 1'b0;
    regc_mux_o                  = REGC_ZERO;
    imm_a_mux_sel_o             = IMMA_ZERO;
    imm_b_mux_sel_o             = IMMB_I;

    mult_operator_o             = MUL_I;
    mult_int_en                 = 1'b0;
    mult_dot_en                 = 1'b0;
    mult_imm_mux_o              = MIMM_ZERO;
    mult_signed_mode_o          = 2'b00;
    mult_sel_subword_o          = 1'b0;
    mult_dot_signed_o           = 2'b00;

    apu_en                      = 1'b0;
    apu_type_o                  = '0;
    apu_op_o                    = '0;
    apu_lat_o                   = '0;
    apu_flags_src_o             = '0;
    fp_rnd_mode_o               = '0;
    fpu_op                      = fpnew_pkg::SGNJ;
    fpu_op_mod                  = 1'b0;
    fpu_vec_op                  = 1'b0;
    fpu_dst_fmt_o               = fpnew_pkg::FP32;
    fpu_src_fmt_o               = fpnew_pkg::FP32;
    fpu_int_fmt_o               = fpnew_pkg::INT32;
    check_fprm                  = 1'b0;
    fp_op_group                 = ADDMUL;

    regfile_mem_we              = 1'b0;
    regfile_alu_we              = 1'b0;
    regfile_alu_waddr_sel_o     = 1'b1;

    prepost_useincr_o           = 1'b1;

    hwlp_we                     = 3'b0;
    hwlp_target_mux_sel_o       = 1'b0;
    hwlp_start_mux_sel_o        = 1'b0;
    hwlp_cnt_mux_sel_o          = 1'b0;

    csr_access_o                = 1'b0;
    csr_status_o                = 1'b0;
    csr_illegal                 = 1'b0;
    csr_op                      = CSR_OP_READ;
    mret_insn_o                 = 1'b0;
    uret_insn_o                 = 1'b0;

    dret_insn_o                 = 1'b0;

    data_we_o                   = 1'b0;
    data_type_o                 = 2'b00;
    data_sign_extension_o       = 2'b00;
    data_reg_offset_o           = 2'b00;
    data_req                    = 1'b0;
    data_load_event_o           = 1'b0;

    atop_o                      = 6'b000000;

    illegal_insn_o              = 1'b0;
    ebrk_insn_o                 = 1'b0;
    ecall_insn_o                = 1'b0;
    wfi_o                       = 1'b0;

    fencei_insn_o               = 1'b0;

    rega_used_o                 = 1'b0;
    regb_used_o                 = 1'b0;
    regc_used_o                 = 1'b0;
    reg_fp_a_o                  = 1'b0;
    reg_fp_b_o                  = 1'b0;
    reg_fp_c_o                  = 1'b0;
    reg_fp_d_o                  = 1'b0;

    bmask_a_mux_o               = BMASK_A_ZERO;
    bmask_b_mux_o               = BMASK_B_ZERO;
    alu_bmask_a_mux_sel_o       = BMASK_A_IMM;
    alu_bmask_b_mux_sel_o       = BMASK_B_IMM;

    is_clpx_o                   = 1'b0;
    is_subrot_o                 = 1'b0;

    mret_dec_o                  = 1'b0;
    uret_dec_o                  = 1'b0;
    dret_dec_o                  = 1'b0;

    unique case (instr_rdata_i[6:0])

      //////////////////////////////////////
      //      _ _   _ __  __ ____  ____   //
      //     | | | | |  \/  |  _ \/ ___|  //
      //  _  | | | | | |\/| | |_) \___ \  //
      // | |_| | |_| | |  | |  __/ ___) | //
      //  \___/ \___/|_|  |_|_|   |____/  //
      //                                  //
      //////////////////////////////////////

      OPCODE_JAL: begin   // Jump and Link
        ctrl_transfer_target_mux_sel_o = JT_JAL;
        ctrl_transfer_insn    = BRANCH_JAL;
        // Calculate and store PC+4
        alu_op_a_mux_sel_o  = OP_A_CURRPC;
        alu_op_b_mux_sel_o  = OP_B_IMM;
        imm_b_mux_sel_o     = IMMB_PCINCR;
        alu_operator_o      = ALU_ADD;
        regfile_alu_we      = 1'b1;
        // Calculate jump target (= PC + UJ imm)
      end

      OPCODE_JALR: begin  // Jump and Link Register
        ctrl_transfer_target_mux_sel_o = JT_JALR;
        ctrl_transfer_insn    = BRANCH_JALR;
        // Calculate and store PC+4
        alu_op_a_mux_sel_o  = OP_A_CURRPC;
        alu_op_b_mux_sel_o  = OP_B_IMM;
        imm_b_mux_sel_o     = IMMB_PCINCR;
        alu_operator_o      = ALU_ADD;
        regfile_alu_we      = 1'b1;
        // Calculate jump target (= RS1 + I imm)
        rega_used_o         = 1'b1;

        if (instr_rdata_i[14:12] != 3'b0) begin
          ctrl_transfer_insn = BRANCH_NONE;
          regfile_alu_we     = 1'b0;
          illegal_insn_o     = 1'b1;
        end
      end

      OPCODE_BRANCH: begin // Branch
        ctrl_transfer_target_mux_sel_o = JT_COND;
        ctrl_transfer_insn    = BRANCH_COND;
        alu_op_c_mux_sel_o    = OP_C_JT;
        rega_used_o           = 1'b1;
        regb_used_o           = 1'b1;

        unique case (instr_rdata_i[14:12])
          3'b000: alu_operator_o = ALU_EQ;
          3'b001: alu_operator_o = ALU_NE;
          3'b100: alu_operator_o = ALU_LTS;
          3'b101: alu_operator_o = ALU_GES;
          3'b110: alu_operator_o = ALU_LTU;
          3'b111: alu_operator_o = ALU_GEU;
          3'b010: begin // p.beqimm
            if (PULP_XPULP) begin
              alu_operator_o      = ALU_EQ;
              regb_used_o         = 1'b0;
              alu_op_b_mux_sel_o  = OP_B_IMM;
              imm_b_mux_sel_o     = IMMB_BI;
            end else begin
              illegal_insn_o = 1'b1;
            end
          end
          3'b011: begin // p.bneimm
            if (PULP_XPULP) begin
              alu_operator_o      = ALU_NE;
              regb_used_o         = 1'b0;
              alu_op_b_mux_sel_o  = OP_B_IMM;
              imm_b_mux_sel_o     = IMMB_BI;
            end else begin
              illegal_insn_o = 1'b1;
            end
          end
        endcase
      end


      //////////////////////////////////
      //  _     ____    ______ _____  //
      // | |   |  _ \  / / ___|_   _| //
      // | |   | | | |/ /\___ \ | |   //
      // | |___| |_| / /  ___) || |   //
      // |_____|____/_/  |____/ |_|   //
      //                              //
      //////////////////////////////////

      OPCODE_STORE,
      OPCODE_STORE_POST: begin
        if (PULP_XPULP || (instr_rdata_i[6:0] == OPCODE_STORE)) begin
          data_req       = 1'b1;
          data_we_o      = 1'b1;
          rega_used_o    = 1'b1;
          regb_used_o    = 1'b1;
          alu_operator_o = ALU_ADD;
          // pass write data through ALU operand c
          alu_op_c_mux_sel_o = OP_C_REGB_OR_FWD;

          // post-increment setup
          if (instr_rdata_i[6:0] == OPCODE_STORE_POST) begin
            prepost_useincr_o       = 1'b0;
            regfile_alu_waddr_sel_o = 1'b0;
            regfile_alu_we          = 1'b1;
          end

          if (instr_rdata_i[14] == 1'b0) begin
            // offset from immediate
            imm_b_mux_sel_o     = IMMB_S;
            alu_op_b_mux_sel_o  = OP_B_IMM;
          end else begin
            if (PULP_XPULP) begin
              // offset from register
              regc_used_o        = 1'b1;
              alu_op_b_mux_sel_o = OP_B_REGC_OR_FWD;
              regc_mux_o         = REGC_RD;
            end else begin
              illegal_insn_o = 1'b1;
            end
          end

          // store size
          unique case (instr_rdata_i[13:12])
            2'b00: data_type_o = 2'b10; // SB
            2'b01: data_type_o = 2'b01; // SH
            2'b10: data_type_o = 2'b00; // SW
            default: begin
              data_req       = 1'b0;
              data_we_o      = 1'b0;
              illegal_insn_o = 1'b1;
            end
          endcase
        end else begin
          illegal_insn_o = 1'b1;
        end
      end

      OPCODE_LOAD,
      OPCODE_LOAD_POST: begin
        if (PULP_XPULP || (instr_rdata_i[6:0] == OPCODE_LOAD)) begin
          data_req        = 1'b1;
          regfile_mem_we  = 1'b1;
          rega_used_o     = 1'b1;
          data_type_o     = 2'b00;
          // offset from immediate
          alu_operator_o      = ALU_ADD;
          alu_op_b_mux_sel_o  = OP_B_IMM;
          imm_b_mux_sel_o     = IMMB_I;

          // post-increment setup
          if (instr_rdata_i[6:0] == OPCODE_LOAD_POST) begin
            prepost_useincr_o       = 1'b0;
            regfile_alu_waddr_sel_o = 1'b0;
            regfile_alu_we          = 1'b1;
          end

          // sign/zero extension
          data_sign_extension_o = {1'b0,~instr_rdata_i[14]};

          // load size
          unique case (instr_rdata_i[13:12])
            2'b00:   data_type_o = 2'b10; // LB
            2'b01:   data_type_o = 2'b01; // LH
            2'b10:   data_type_o = 2'b00; // LW
            default: data_type_o = 2'b00; // illegal or reg-reg
          endcase

          // reg-reg load (different encoding)
          if (instr_rdata_i[14:12] == 3'b111) begin
            if (PULP_XPULP) begin
              // offset from RS2
              regb_used_o        = 1'b1;
              alu_op_b_mux_sel_o = OP_B_REGB_OR_FWD;

              // sign/zero extension
              data_sign_extension_o = {1'b0, ~instr_rdata_i[30]};

              // load size
              unique case (instr_rdata_i[31:25])
                7'b0000_000,
                7'b0100_000: data_type_o = 2'b10; // LB, LBU
                7'b0001_000,
                7'b0101_000: data_type_o = 2'b01; // LH, LHU
                7'b0010_000: data_type_o = 2'b00; // LW
                default: begin
                  illegal_insn_o = 1'b1;
                end
              endcase
            end else begin
              illegal_insn_o = 1'b1;
            end
          end

          // special p.elw (event load)
          if (instr_rdata_i[14:12] == 3'b110) begin
            if (PULP_CLUSTER && (instr_rdata_i[6:0] == OPCODE_LOAD)) begin
              data_load_event_o = 1'b1;
            end else begin
              // p.elw only valid for PULP_CLUSTER = 1; p.elw with post increment does not exist
              illegal_insn_o = 1'b1;
            end
          end

          if (instr_rdata_i[14:12] == 3'b011) begin
            // LD -> RV64 only
            illegal_insn_o = 1'b1;
          end
        end else begin
          illegal_insn_o = 1'b1;
        end
      end

      OPCODE_AMO: begin
        if (A_EXTENSION) begin : decode_amo
          if (instr_rdata_i[14:12] == 3'b010) begin // RV32A Extension (word)
            data_req          = 1'b1;
            data_type_o       = 2'b00;
            rega_used_o       = 1'b1;
            regb_used_o       = 1'b1;
            regfile_mem_we    = 1'b1;
            prepost_useincr_o = 1'b0; // only use alu_operand_a as address (not a+b)
            alu_op_a_mux_sel_o = OP_A_REGA_OR_FWD;

            data_sign_extension_o = 1'b1;

            // Apply AMO instruction at `atop_o`.
            atop_o = {1'b1, instr_rdata_i[31:27]};

            unique case (instr_rdata_i[31:27])
              AMO_LR: begin
                data_we_o = 1'b0;
              end
              AMO_SC,
              AMO_SWAP,
              AMO_ADD,
              AMO_XOR,
              AMO_AND,
              AMO_OR,
              AMO_MIN,
              AMO_MAX,
              AMO_MINU,
              AMO_MAXU: begin
                data_we_o = 1'b1;
                alu_op_c_mux_sel_o = OP_C_REGB_OR_FWD; // pass write data through ALU operand c
              end
              default : illegal_insn_o = 1'b1;
            endcase
          end
          else begin
            illegal_insn_o = 1'b1;
          end
        end else begin : no_decode_amo
          illegal_insn_o = 1'b1;
        end
      end


      //////////////////////////
      //     _    _    _   _  //
      //    / \  | |  | | | | //
      //   / _ \ | |  | | | | //
      //  / ___ \| |__| |_| | //
      // /_/   \_\_____\___/  //
      //                      //
      //////////////////////////

      OPCODE_LUI: begin  // Load Upper Immediate
        alu_op_a_mux_sel_o  = OP_A_IMM;
        alu_op_b_mux_sel_o  = OP_B_IMM;
        imm_a_mux_sel_o     = IMMA_ZERO;
        imm_b_mux_sel_o     = IMMB_U;
        alu_operator_o      = ALU_ADD;
        regfile_alu_we      = 1'b1;
      end

      OPCODE_AUIPC: begin  // Add Upper Immediate to PC
        alu_op_a_mux_sel_o  = OP_A_CURRPC;
        alu_op_b_mux_sel_o  = OP_B_IMM;
        imm_b_mux_sel_o     = IMMB_U;
        alu_operator_o      = ALU_ADD;
        regfile_alu_we      = 1'b1;
      end

      OPCODE_OPIMM: begin // Register-Immediate ALU Operations
        alu_op_b_mux_sel_o  = OP_B_IMM;
        imm_b_mux_sel_o     = IMMB_I;
        regfile_alu_we      = 1'b1;
        rega_used_o         = 1'b1;

        unique case (instr_rdata_i[14:12])
          3'b000: alu_operator_o = ALU_ADD;  // Add Immediate
          3'b010: alu_operator_o = ALU_SLTS; // Set to one if Lower Than Immediate
          3'b011: alu_operator_o = ALU_SLTU; // Set to one if Lower Than Immediate Unsigned
          3'b100: alu_operator_o = ALU_XOR;  // Exclusive Or with Immediate
          3'b110: alu_operator_o = ALU_OR;   // Or with Immediate
          3'b111: alu_operator_o = ALU_AND;  // And with Immediate

          3'b001: begin
            alu_operator_o = ALU_SLL;  // Shift Left Logical by Immediate
            if (instr_rdata_i[31:25] != 7'b0)
              illegal_insn_o = 1'b1;
          end

          3'b101: begin
            if (instr_rdata_i[31:25] == 7'b0)
              alu_operator_o = ALU_SRL;  // Shift Right Logical by Immediate
            else if (instr_rdata_i[31:25] == 7'b010_0000)
              alu_operator_o = ALU_SRA;  // Shift Right Arithmetically by Immediate
            else
              illegal_insn_o = 1'b1;
          end


        endcase
      end

      OPCODE_OP: begin  // Register-Register ALU operation

        // PREFIX 11
        if (instr_rdata_i[31:30] == 2'b11) begin
          if (PULP_XPULP) begin
            //////////////////////////////
            // IMMEDIATE BIT-MANIPULATION
            //////////////////////////////

            regfile_alu_we = 1'b1;
            rega_used_o    = 1'b1;

            // bit-manipulation instructions
            bmask_a_mux_o       = BMASK_A_S3;
            bmask_b_mux_o       = BMASK_B_S2;
            alu_op_b_mux_sel_o  = OP_B_IMM;

            unique case (instr_rdata_i[14:12])
              3'b000: begin
                alu_operator_o  = ALU_BEXT;
                imm_b_mux_sel_o = IMMB_S2;
                bmask_b_mux_o   = BMASK_B_ZERO;
              end
              3'b001: begin
                alu_operator_o  = ALU_BEXTU;
                imm_b_mux_sel_o = IMMB_S2;
                bmask_b_mux_o   = BMASK_B_ZERO;
              end
              3'b010: begin
                alu_operator_o  = ALU_BINS;
                imm_b_mux_sel_o = IMMB_S2;
                regc_used_o     = 1'b1;
                regc_mux_o      = REGC_RD;
              end
              3'b011: begin
                alu_operator_o = ALU_BCLR;
              end
              3'b100: begin
                alu_operator_o = ALU_BSET;
              end
              3'b101: begin
                alu_operator_o        = ALU_BREV;
                // Enable write back to RD
                regc_used_o           = 1'b1;
                regc_mux_o            = REGC_RD;
                // Extract the source register on operand a
                imm_b_mux_sel_o       = IMMB_S2;
                // Map the radix to bmask_a immediate
                alu_bmask_a_mux_sel_o = BMASK_A_IMM;
              end
              default: illegal_insn_o = 1'b1;
            endcase
          end else begin
            illegal_insn_o = 1'b1;
          end
        end

        // PREFIX 10
        else if (instr_rdata_i[31:30] == 2'b10) begin
          //////////////////////////////
          // REGISTER BIT-MANIPULATION
          //////////////////////////////
          if (instr_rdata_i[29:25]==5'b00000) begin
            if (PULP_XPULP) begin
              regfile_alu_we = 1'b1;
              rega_used_o    = 1'b1;

              bmask_a_mux_o       = BMASK_A_S3;
              bmask_b_mux_o       = BMASK_B_S2;
              alu_op_b_mux_sel_o  = OP_B_IMM;

              unique case (instr_rdata_i[14:12])
                3'b000: begin
                  alu_operator_o  = ALU_BEXT;
                  imm_b_mux_sel_o = IMMB_S2;
                  bmask_b_mux_o   = BMASK_B_ZERO;
                  //register variant
                  alu_op_b_mux_sel_o     = OP_B_BMASK;
                  alu_bmask_a_mux_sel_o  = BMASK_A_REG;
                  regb_used_o            = 1'b1;
                end
                3'b001: begin
                  alu_operator_o  = ALU_BEXTU;
                  imm_b_mux_sel_o = IMMB_S2;
                  bmask_b_mux_o   = BMASK_B_ZERO;
                  //register variant
                  alu_op_b_mux_sel_o     = OP_B_BMASK;
                  alu_bmask_a_mux_sel_o  = BMASK_A_REG;
                  regb_used_o            = 1'b1;
                end
                3'b010: begin
                  alu_operator_o      = ALU_BINS;
                  imm_b_mux_sel_o     = IMMB_S2;
                  regc_used_o         = 1'b1;
                  regc_mux_o          = REGC_RD;
                  //register variant
                  alu_op_b_mux_sel_o     = OP_B_BMASK;
                  alu_bmask_a_mux_sel_o  = BMASK_A_REG;
                  alu_bmask_b_mux_sel_o  = BMASK_B_REG;
                  regb_used_o            = 1'b1;
                end
                3'b011: begin
                  alu_operator_o = ALU_BCLR;
                  //register variant
                  regb_used_o            = 1'b1;
                  alu_bmask_a_mux_sel_o  = BMASK_A_REG;
                  alu_bmask_b_mux_sel_o  = BMASK_B_REG;
                end
                3'b100: begin
                  alu_operator_o = ALU_BSET;
                  //register variant
                  regb_used_o            = 1'b1;
                  alu_bmask_a_mux_sel_o  = BMASK_A_REG;
                  alu_bmask_b_mux_sel_o  = BMASK_B_REG;
                end
                default: illegal_insn_o = 1'b1;
              endcase
            end else begin
              illegal_insn_o = 1'b1;
            end

          ///////////////////////
          // VECTORIAL FLOAT OPS
          ///////////////////////
          end else begin
            // Vectorial FP not available in 'old' shared FPU
            if (FPU==1 && C_XFVEC && SHARED_FP!=1) begin

              // using APU instead of ALU
              apu_en           = 1'b1;
              alu_en           = 1'b0;
              apu_flags_src_o  = APU_FLAGS_FPNEW;
              // by default, set all registers to FP registers and use 2
              rega_used_o      = 1'b1;
              regb_used_o      = 1'b1;
              reg_fp_a_o       = 1'b1;
              reg_fp_b_o       = 1'b1;
              reg_fp_d_o       = 1'b1;
              fpu_vec_op       = 1'b1;
              // replication bit comes from instruction (can change for some ops)
              scalar_replication_o = instr_rdata_i[14];
              // by default we need to verify rm is legal but assume it is for now
              check_fprm       = 1'b1;
              fp_rnd_mode_o    = frm_i; // all vectorial ops have rm from fcsr

              // Decode Formats
              unique case (instr_rdata_i[13:12])
                // FP32
                2'b00: begin
                  fpu_dst_fmt_o  = fpnew_pkg::FP32;
                  alu_vec_mode_o = VEC_MODE32;
                end
                // FP16ALT
                2'b01: begin
                  fpu_dst_fmt_o  = fpnew_pkg::FP16ALT;
                  alu_vec_mode_o = VEC_MODE16;
                end
                // FP16
                2'b10: begin
                  fpu_dst_fmt_o  = fpnew_pkg::FP16;
                  alu_vec_mode_o = VEC_MODE16;
                end
                // FP8
                2'b11: begin
                  fpu_dst_fmt_o  = fpnew_pkg::FP8;
                  alu_vec_mode_o = VEC_MODE8;
                end
              endcase

              // By default, src=dst
              fpu_src_fmt_o = fpu_dst_fmt_o;

              // decode vectorial FP instruction
              unique case (instr_rdata_i[29:25]) inside
                // vfadd.vfmt - Vectorial FP Addition
                5'b00001: begin
                  fpu_op      = fpnew_pkg::ADD;
                  fp_op_group = ADDMUL;
                  apu_type_o  = APUTYPE_ADDSUB;
                  // FPnew needs addition operands as operand B and C
                  alu_op_b_mux_sel_o     = OP_B_REGA_OR_FWD;
                  alu_op_c_mux_sel_o     = OP_C_REGB_OR_FWD;
                  scalar_replication_o   = 1'b0;
                  scalar_replication_c_o = instr_rdata_i[14];
                end
                // vfsub.vfmt - Vectorial FP Subtraction
                5'b00010: begin
                  fpu_op      = fpnew_pkg::ADD;
                  fpu_op_mod  = 1'b1;
                  fp_op_group = ADDMUL;
                  apu_type_o  = APUTYPE_ADDSUB;
                  // FPnew needs addition operands as operand B and C
                  alu_op_b_mux_sel_o     = OP_B_REGA_OR_FWD;
                  alu_op_c_mux_sel_o     = OP_C_REGB_OR_FWD;
                  scalar_replication_o   = 1'b0;
                  scalar_replication_c_o = instr_rdata_i[14];
                end
                // vfmul.vfmt - Vectorial FP Multiplication
                5'b00011: begin
                  fpu_op      = fpnew_pkg::MUL;
                  fp_op_group = ADDMUL;
                  apu_type_o  = APUTYPE_MULT;
                end
                // vfdiv.vfmt - Vectorial FP Division
                5'b00100: begin
                  if (FP_DIVSQRT) begin
                    fpu_op      = fpnew_pkg::DIV;
                    fp_op_group = DIVSQRT;
                    apu_type_o  = APUTYPE_DIV;
                  end else
                    illegal_insn_o = 1'b1;
                end
                // vfmin.vfmt - Vectorial FP Minimum
                5'b00101: begin
                  fpu_op        = fpnew_pkg::MINMAX;
                  fp_rnd_mode_o = 3'b000; // min
                  fp_op_group   = NONCOMP;
                  apu_type_o    = APUTYPE_FP; // doesn't matter much as long as it's not div
                  check_fprm    = 1'b0; // instruction encoded in rm
                end
                // vfmax.vfmt - Vectorial FP Maximum
                5'b00110: begin
                  fpu_op        = fpnew_pkg::MINMAX;
                  fp_rnd_mode_o = 3'b001; // max
                  fp_op_group   = NONCOMP;
                  apu_type_o    = APUTYPE_FP; // doesn't matter much as long as it's not div
                  check_fprm    = 1'b0; // instruction encoded in rm
                end
                // vfsqrt.vfmt - Vectorial FP Square Root
                5'b00111: begin
                  if (FP_DIVSQRT) begin
                    regb_used_o = 1'b0;
                    fpu_op      = fpnew_pkg::SQRT;
                    fp_op_group = DIVSQRT;
                    apu_type_o  = APUTYPE_SQRT;
                    // rs2 and R must be zero
                    if ((instr_rdata_i[24:20] != 5'b00000) || instr_rdata_i[14]) begin
                      illegal_insn_o = 1'b1;
                    end
                  end else
                    illegal_insn_o = 1'b1;
                end
                // vfmac.vfmt - Vectorial FP Multiply-Accumulate
                5'b01000: begin
                  regc_used_o = 1'b1;
                  regc_mux_o  = REGC_RD; // third operand is rd
                  reg_fp_c_o  = 1'b1;
                  fpu_op      = fpnew_pkg::FMADD;
                  fp_op_group = ADDMUL;
                  apu_type_o  = APUTYPE_MAC;
                end
                // vfmre.vfmt - Vectorial FP Multiply-Reduce
                5'b01001: begin
                  regc_used_o = 1'b1;
                  regc_mux_o  = REGC_RD; // third operand is rd
                  reg_fp_c_o  = 1'b1;
                  fpu_op      = fpnew_pkg::FMADD;
                  fpu_op_mod  = 1'b1;
                  fp_op_group = ADDMUL;
                  apu_type_o  = APUTYPE_MAC;
                end
                // Moves, Conversions, Classifications
                5'b01100: begin
                  regb_used_o          = 1'b0;
                  scalar_replication_o = 1'b0;
                  // Decode Operation in rs2
                  unique case (instr_rdata_i[24:20]) inside
                    // vfmv.{x.vfmt/vfmt.x} - Vectorial FP Reg <-> GP Reg Moves
                    5'b00000: begin
                      alu_op_b_mux_sel_o = OP_B_REGA_OR_FWD; // set rs2 = rs1 so we can map FMV to SGNJ in the unit
                      fpu_op             = fpnew_pkg::SGNJ;
                      fp_rnd_mode_o      = 3'b011;  // passthrough without checking nan-box
                      fp_op_group        = NONCOMP;
                      apu_type_o         = APUTYPE_FP; // doesn't matter much as long as it's not div
                      check_fprm         = 1'b0;
                      // GP reg to FP reg
                      if (instr_rdata_i[14]) begin
                        reg_fp_a_o        = 1'b0; // go from integer regfile
                        fpu_op_mod        = 1'b0; // nan-box result
                      end
                      // FP reg to GP reg
                      else begin
                        reg_fp_d_o        = 1'b0; // go to integer regfile
                        fpu_op_mod        = 1'b1; // sign-extend result
                      end
                    end
                    // vfclass.vfmt - Vectorial FP Classifications
                    5'b00001: begin
                      reg_fp_d_o    = 1'b0; // go to integer regfile
                      fpu_op        = fpnew_pkg::CLASSIFY;
                      fp_rnd_mode_o = 3'b000;
                      fp_op_group   = NONCOMP;
                      apu_type_o    = APUTYPE_FP; // doesn't matter much as long as it's not div
                      check_fprm    = 1'b0;
                      // R must not be set
                      if (instr_rdata_i[14]) illegal_insn_o = 1'b1;
                    end
                    // vfcvt.{x.vfmt/vfmt.x} - Vectorial FP <-> Int Conversions
                    5'b0001?: begin
                      fp_op_group = CONV;
                      fpu_op_mod  = instr_rdata_i[14]; // signed/unsigned switch
                      apu_type_o  = APUTYPE_CAST;
                      // Integer width matches FP width
                      unique case (instr_rdata_i[13:12])
                        // FP32
                        2'b00 : fpu_int_fmt_o = fpnew_pkg::INT32;
                        // FP16[ALT]
                        2'b01,
                        2'b10: fpu_int_fmt_o = fpnew_pkg::INT16;
                        // FP8
                        2'b11: fpu_int_fmt_o = fpnew_pkg::INT8;
                      endcase
                      // Int to FP conversion
                      if (instr_rdata_i[20]) begin
                        reg_fp_a_o = 1'b0; // go from integer regfile
                        fpu_op     = fpnew_pkg::I2F;
                      end
                      // FP to Int conversion
                      else begin
                        reg_fp_d_o = 1'b0; // go to integer regfile
                        fpu_op     = fpnew_pkg::F2I;
                      end
                    end
                    // vfcvt.vfmt.vfmt - Vectorial FP <-> FP Conversions
                    5'b001??: begin
                      fpu_op      = fpnew_pkg::F2F;
                      fp_op_group = CONV;
                      apu_type_o  = APUTYPE_CAST;
                      // check source format
                      unique case (instr_rdata_i[21:20])
                        // Only process instruction if corresponding extension is active (static)
                        2'b00: begin
                          fpu_src_fmt_o = fpnew_pkg::FP32;
                          if (~C_RVF) illegal_insn_o = 1'b1;
                        end
                        2'b01: begin
                          fpu_src_fmt_o = fpnew_pkg::FP16ALT;
                          if (~C_XF16ALT) illegal_insn_o = 1'b1;
                        end
                        2'b10: begin
                          fpu_src_fmt_o = fpnew_pkg::FP16;
                          if (~C_XF16) illegal_insn_o = 1'b1;
                        end
                        2'b11: begin
                          fpu_src_fmt_o = fpnew_pkg::FP8;
                          if (~C_XF8) illegal_insn_o = 1'b1;
                        end
                      endcase
                      // R must not be set
                      if (instr_rdata_i[14]) illegal_insn_o = 1'b1;
                    end
                    // others
                    default : illegal_insn_o = 1'b1;
                  endcase
                end
                // vfsgnj.vfmt - Vectorial FP Sign Injection
                5'b01101: begin
                  fpu_op        = fpnew_pkg::SGNJ;
                  fp_rnd_mode_o = 3'b000; // sgnj
                  fp_op_group   = NONCOMP;
                  apu_type_o    = APUTYPE_FP; // doesn't matter much as long as it's not div
                  check_fprm    = 1'b0;
                end
                // vfsgnjn.vfmt - Vectorial FP Negated Sign Injection
                5'b01110: begin
                  fpu_op        = fpnew_pkg::SGNJ;
                  fp_rnd_mode_o = 3'b001; // sgnjn
                  fp_op_group   = NONCOMP;
                  apu_type_o    = APUTYPE_FP; // doesn't matter much as long as it's not div
                  check_fprm    = 1'b0;
                end
                // vfsgnjx.vfmt - Vectorial FP Xored Sign Injection
                5'b01111: begin
                  fpu_op        = fpnew_pkg::SGNJ;
                  fp_rnd_mode_o = 3'b010; // sgnjx
                  fp_op_group   = NONCOMP;
                  apu_type_o    = APUTYPE_FP; // doesn't matter much as long as it's not div
                  check_fprm    = 1'b0;
                end
                // vfeq.vfmt - Vectorial FP Equals
                5'b10000: begin
                  reg_fp_d_o    = 1'b0; // go to integer regfile
                  fpu_op        = fpnew_pkg::CMP;
                  fp_rnd_mode_o = 3'b010; // eq
                  fp_op_group   = NONCOMP;
                  apu_type_o    = APUTYPE_FP; // doesn't matter much as long as it's not div
                  check_fprm    = 1'b0;
                end
                // vfne.vfmt - Vectorial FP Not Equals
                5'b10001: begin
                  reg_fp_d_o    = 1'b0; // go to integer regfile
                  fpu_op        = fpnew_pkg::CMP;
                  fpu_op_mod    = 1'b1; // invert output
                  fp_rnd_mode_o = 3'b010; // eq
                  fp_op_group   = NONCOMP;
                  apu_type_o    = APUTYPE_FP; // doesn't matter much as long as it's not div
                  check_fprm    = 1'b0;
                end
                // vflt.vfmt - Vectorial FP Less Than
                5'b10010: begin
                  reg_fp_d_o    = 1'b0; // go to integer regfile
                  fpu_op        = fpnew_pkg::CMP;
                  fp_rnd_mode_o = 3'b001; // lt
                  fp_op_group   = NONCOMP;
                  apu_type_o    = APUTYPE_FP; // doesn't matter much as long as it's not div
                  check_fprm    = 1'b0;
                end
                // vfge.vfmt - Vectorial FP Greater Than or Equals
                5'b10011: begin
                  reg_fp_d_o    = 1'b0; // go to integer regfile
                  fpu_op        = fpnew_pkg::CMP;
                  fpu_op_mod    = 1'b1; // invert output
                  fp_rnd_mode_o = 3'b001; // lt
                  fp_op_group   = NONCOMP;
                  apu_type_o    = APUTYPE_FP; // doesn't matter much as long as it's not div
                  check_fprm    = 1'b0;
                end
                // vfle.vfmt - Vectorial FP Less Than or Equals
                5'b10100: begin
                  reg_fp_d_o    = 1'b0; // go to integer regfile
                  fpu_op        = fpnew_pkg::CMP;
                  fp_rnd_mode_o = 3'b000; // le
                  fp_op_group   = NONCOMP;
                  apu_type_o    = APUTYPE_FP; // doesn't matter much as long as it's not div
                  check_fprm    = 1'b0;
                end
                // vfgt.vfmt - Vectorial FP Greater Than
                5'b10101: begin
                  reg_fp_d_o    = 1'b0; // go to integer regfile
                  fpu_op        = fpnew_pkg::CMP;
                  fpu_op_mod    = 1'b1; // invert output
                  fp_rnd_mode_o = 3'b000; // le
                  fp_op_group   = NONCOMP;
                  apu_type_o    = APUTYPE_FP; // doesn't matter much as long as it's not div
                  check_fprm    = 1'b0;
                end
                // vfcpk{a-d}.vfmt.s/d
                5'b110??: begin
                  // vfcpk{{a/c}/{b/d}} selection in R bit
                  fpu_op_mod           = instr_rdata_i[14];
                  fp_op_group          = CONV;
                  apu_type_o           = APUTYPE_CAST;
                  scalar_replication_o = 1'b0;

                  if (instr_rdata_i[25]) fpu_op = fpnew_pkg::CPKCD; // vfcpk{c/d}
                  else fpu_op = fpnew_pkg::CPKAB; // vfcpk{a/b}

                  // vfcpk{a-d}.vfmt.d - from double
                  if (instr_rdata_i[26]) begin
                    fpu_src_fmt_o  = fpnew_pkg::FP64;
                    if (~C_RVD) illegal_insn_o = 1'b1;
                  end
                  // vfcpk{a-d}.vfmt.s
                  else begin
                    fpu_src_fmt_o  = fpnew_pkg::FP32;
                    if (~C_RVF) illegal_insn_o = 1'b1;
                  end
                  // Resolve legal vfcpk / format combinations (mostly static)
                  if (fpu_op == fpnew_pkg::CPKCD) begin // vfcpk{c/d} not possible unless FP8 and FLEN>=64
                    if (~C_XF8 || ~C_RVD) illegal_insn_o = 1'b1;
                  end else begin
                    if (instr_rdata_i[14]) begin // vfcpkb
                      // vfcpkb not possible for FP32
                      if (fpu_dst_fmt_o == fpnew_pkg::FP32) illegal_insn_o = 1'b1;
                      // vfcpkb not possible for FP16[ALT] if not RVD
                      if (~C_RVD && (fpu_dst_fmt_o != fpnew_pkg::FP8)) illegal_insn_o = 1'b1;
                    end
                  end
                end
                // Rest are illegal instructions
                default: begin
                  illegal_insn_o = 1'b1;
                end
              endcase

              // check enabled formats (static)
              // need RVD for F vectors
              if ((~C_RVF || ~C_RVD) && fpu_dst_fmt_o == fpnew_pkg::FP32) illegal_insn_o = 1'b1;
              // need RVF for F16 vectors
              if ((~C_XF16 || ~C_RVF) && fpu_dst_fmt_o == fpnew_pkg::FP16) illegal_insn_o = 1'b1;
              // need RVF for F16 vectors
              if ((~C_XF16ALT || ~C_RVF) && fpu_dst_fmt_o == fpnew_pkg::FP16ALT) begin
                illegal_insn_o = 1'b1;
              end
              // need F16 for F8 vectors
              if ((~C_XF8 || (~C_XF16 && ~C_XF16ALT)) && fpu_dst_fmt_o == fpnew_pkg::FP8) begin
                illegal_insn_o = 1'b1;
              end

              // check rounding mode
              if (check_fprm) begin
                unique case (frm_i) inside
                  [3'b000:3'b100] : ; //legal rounding modes
                  default         : illegal_insn_o = 1'b1;
                endcase
              end

              // Set latencies for FPnew from config. The C_LAT constants contain the number
              // of pipeline registers. the APU takes the following values:
              // 1 = single cycle (no latency), 2 = one pipestage, 3 = two or more pipestages
              case (fp_op_group)
                // ADDMUL has format dependent latency
                ADDMUL : begin
                  unique case (fpu_dst_fmt_o)
                    fpnew_pkg::FP32    : apu_lat_o = (C_LAT_FP32<2)    ? C_LAT_FP32+1    : 2'h3;
                    fpnew_pkg::FP16    : apu_lat_o = (C_LAT_FP16<2)    ? C_LAT_FP16+1    : 2'h3;
                    fpnew_pkg::FP16ALT : apu_lat_o = (C_LAT_FP16ALT<2) ? C_LAT_FP16ALT+1 : 2'h3;
                    fpnew_pkg::FP8     : apu_lat_o = (C_LAT_FP8<2)     ? C_LAT_FP8+1     : 2'h3;
                    default : ;
                  endcase
                end
                // DIVSQRT is iterative and takes more than 2 cycles
                DIVSQRT : apu_lat_o = 2'h3;
                // NONCOMP uses the same latency for all formats
                NONCOMP : apu_lat_o = (C_LAT_NONCOMP<2) ? C_LAT_NONCOMP+1 : 2'h3;
                // CONV uses the same latency for all formats
                CONV    : apu_lat_o = (C_LAT_CONV<2) ? C_LAT_CONV+1 : 2'h3;
              endcase

              // Set FPnew OP and OPMOD as the APU op
              apu_op_o = {fpu_vec_op, fpu_op_mod, fpu_op};
            end
            // FPU!=1 or no Vectors or old shared unit
            else begin
              illegal_insn_o = 1'b1;
            end
          end // Vectorial Float Ops

        end  // prefix 10

        // PREFIX 00/01
        else begin
          // non bit-manipulation instructions
          regfile_alu_we = 1'b1;
          rega_used_o    = 1'b1;

          if (~instr_rdata_i[28]) regb_used_o = 1'b1;

          unique case ({instr_rdata_i[30:25], instr_rdata_i[14:12]})
            // RV32I ALU operations
            {6'b00_0000, 3'b000}: alu_operator_o = ALU_ADD;   // Add
            {6'b10_0000, 3'b000}: alu_operator_o = ALU_SUB;   // Sub
            {6'b00_0000, 3'b010}: alu_operator_o = ALU_SLTS;  // Set Lower Than
            {6'b00_0000, 3'b011}: alu_operator_o = ALU_SLTU;  // Set Lower Than Unsigned
            {6'b00_0000, 3'b100}: alu_operator_o = ALU_XOR;   // Xor
            {6'b00_0000, 3'b110}: alu_operator_o = ALU_OR;    // Or
            {6'b00_0000, 3'b111}: alu_operator_o = ALU_AND;   // And
            {6'b00_0000, 3'b001}: alu_operator_o = ALU_SLL;   // Shift Left Logical
            {6'b00_0000, 3'b101}: alu_operator_o = ALU_SRL;   // Shift Right Logical
            {6'b10_0000, 3'b101}: alu_operator_o = ALU_SRA;   // Shift Right Arithmetic

            // supported RV32M instructions
            {6'b00_0001, 3'b000}: begin // mul
              alu_en          = 1'b0;
              mult_int_en     = 1'b1;
              mult_operator_o = MUL_MAC32;
              regc_mux_o      = REGC_ZERO;
            end
            {6'b00_0001, 3'b001}: begin // mulh
              alu_en             = 1'b0;
              regc_used_o        = 1'b1;
              regc_mux_o         = REGC_ZERO;
              mult_signed_mode_o = 2'b11;
              mult_int_en        = 1'b1;
              mult_operator_o    = MUL_H;
            end
            {6'b00_0001, 3'b010}: begin // mulhsu
              alu_en             = 1'b0;
              regc_used_o        = 1'b1;
              regc_mux_o         = REGC_ZERO;
              mult_signed_mode_o = 2'b01;
              mult_int_en        = 1'b1;
              mult_operator_o    = MUL_H;
            end
            {6'b00_0001, 3'b011}: begin // mulhu
              alu_en             = 1'b0;
              regc_used_o        = 1'b1;
              regc_mux_o         = REGC_ZERO;
              mult_signed_mode_o = 2'b00;
              mult_int_en        = 1'b1;
              mult_operator_o    = MUL_H;
            end
            {6'b00_0001, 3'b100}: begin // div
              alu_op_a_mux_sel_o = OP_A_REGB_OR_FWD;
              alu_op_b_mux_sel_o = OP_B_REGC_OR_FWD;
              regc_mux_o         = REGC_S1;
              regc_used_o        = 1'b1;
              regb_used_o        = 1'b1;
              rega_used_o        = 1'b0;
              alu_operator_o     = ALU_DIV;
            end
            {6'b00_0001, 3'b101}: begin // divu
              alu_op_a_mux_sel_o = OP_A_REGB_OR_FWD;
              alu_op_b_mux_sel_o = OP_B_REGC_OR_FWD;
              regc_mux_o         = REGC_S1;
              regc_used_o        = 1'b1;
              regb_used_o        = 1'b1;
              rega_used_o        = 1'b0;
              alu_operator_o     = ALU_DIVU;
            end
            {6'b00_0001, 3'b110}: begin // rem
              alu_op_a_mux_sel_o = OP_A_REGB_OR_FWD;
              alu_op_b_mux_sel_o = OP_B_REGC_OR_FWD;
              regc_mux_o         = REGC_S1;
              regc_used_o        = 1'b1;
              regb_used_o        = 1'b1;
              rega_used_o        = 1'b0;
              alu_operator_o     = ALU_REM;
            end
            {6'b00_0001, 3'b111}: begin // remu
              alu_op_a_mux_sel_o = OP_A_REGB_OR_FWD;
              alu_op_b_mux_sel_o = OP_B_REGC_OR_FWD;
              regc_mux_o         = REGC_S1;
              regc_used_o        = 1'b1;
              regb_used_o        = 1'b1;
              rega_used_o        = 1'b0;
              alu_operator_o     = ALU_REMU;
            end

            // PULP specific instructions
            {6'b10_0001, 3'b000}: begin         // p.mac
              if (PULP_XPULP) begin
                alu_en          = 1'b0;
                regc_used_o     = 1'b1;
                regc_mux_o      = REGC_RD;
                mult_int_en     = 1'b1;
                mult_operator_o = MUL_MAC32;
              end else begin
                illegal_insn_o = 1'b1;
              end
            end
            {6'b10_0001, 3'b001}: begin         // p.msu
              if (PULP_XPULP) begin
                alu_en          = 1'b0;
                regc_used_o     = 1'b1;
                regc_mux_o      = REGC_RD;
                mult_int_en     = 1'b1;
                mult_operator_o = MUL_MSU32;
              end else begin
                illegal_insn_o = 1'b1;
              end
            end
            {6'b00_0010, 3'b010}: begin         // Set Lower Equal Than - p.slet
              if (PULP_XPULP) begin
                alu_operator_o = ALU_SLETS;
              end else begin
                illegal_insn_o = 1'b1;
              end
            end
            {6'b00_0010, 3'b011}: begin         // Set Lower Equal Than Unsigned; p.sletu
              if (PULP_XPULP) begin
                alu_operator_o = ALU_SLETU;
              end else begin
                illegal_insn_o = 1'b1;
              end
            end
            {6'b00_0010, 3'b100}: begin         // Min - p.min
              if (PULP_XPULP) begin
                alu_operator_o = ALU_MIN;
              end else begin
                illegal_insn_o = 1'b1;
              end
            end
            {6'b00_0010, 3'b101}: begin         // Min Unsigned - p.minu
              if (PULP_XPULP) begin
                alu_operator_o = ALU_MINU;
              end else begin
                illegal_insn_o = 1'b1;
              end
            end
            {6'b00_0010, 3'b110}: begin         // Max - p.max
              if (PULP_XPULP) begin
                alu_operator_o = ALU_MAX;
              end else begin
                illegal_insn_o = 1'b1;
              end
            end
            {6'b00_0010, 3'b111}: begin         // Max Unsigned - p.maxu
              if (PULP_XPULP) begin
                alu_operator_o = ALU_MAXU;
              end else begin
                illegal_insn_o = 1'b1;
              end
            end
            {6'b00_0100, 3'b101}: begin         // Rotate Right - p.ror
              if (PULP_XPULP) begin
                alu_operator_o = ALU_ROR;
              end else begin
                illegal_insn_o = 1'b1;
              end
            end

            // PULP specific instructions using only one source register

            {6'b00_1000, 3'b000}: begin         // Find First 1 - p.ff1
              if (PULP_XPULP) begin
                alu_operator_o = ALU_FF1;
              end else begin
                illegal_insn_o = 1'b1;
              end
            end
            {6'b00_1000, 3'b001}: begin         // Find Last 1 - p.fl1
              if (PULP_XPULP) begin
                alu_operator_o = ALU_FL1;
              end else begin
                illegal_insn_o = 1'b1;
              end
            end
            {6'b00_1000, 3'b010}: begin         // Count Leading Bits - p.clb
              if (PULP_XPULP) begin
                alu_operator_o = ALU_CLB;
              end else begin
                illegal_insn_o = 1'b1;
              end
            end
            {6'b00_1000, 3'b011}: begin         // Count set bits (popcount) - p.cnt
              if (PULP_XPULP) begin
                alu_operator_o = ALU_CNT;
              end else begin
                illegal_insn_o = 1'b1;
              end
            end
            {6'b00_1000, 3'b100}: begin         // Sign-extend Halfword - p.exths
              if (PULP_XPULP) begin
                alu_operator_o = ALU_EXTS;
                alu_vec_mode_o = VEC_MODE16;
              end else begin
                illegal_insn_o = 1'b1;
              end
            end
            {6'b00_1000, 3'b101}: begin         // Zero-extend Halfword - p.exthz
              if (PULP_XPULP) begin
                alu_operator_o = ALU_EXT;
                alu_vec_mode_o = VEC_MODE16;
              end else begin
                illegal_insn_o = 1'b1;
              end
            end
            {6'b00_1000, 3'b110}: begin         // Sign-extend Byte - p.extbs
              if (PULP_XPULP) begin
                alu_operator_o = ALU_EXTS;
                alu_vec_mode_o = VEC_MODE8;
              end else begin
                illegal_insn_o = 1'b1;
              end
            end
            {6'b00_1000, 3'b111}: begin         // Zero-extend Byte - p.extbz
              if (PULP_XPULP) begin
                alu_operator_o = ALU_EXT;
                alu_vec_mode_o = VEC_MODE8;
              end else begin
                illegal_insn_o = 1'b1;
              end
            end
            {6'b00_0010, 3'b000}: begin         // p.abs
              if (PULP_XPULP) begin
                alu_operator_o = ALU_ABS;
              end else begin
                illegal_insn_o = 1'b1;
              end
            end
            {6'b00_1010, 3'b001}: begin         // p.clip
              if (PULP_XPULP) begin
                alu_operator_o     = ALU_CLIP;
                alu_op_b_mux_sel_o = OP_B_IMM;
                imm_b_mux_sel_o    = IMMB_CLIP;
              end else begin
                illegal_insn_o = 1'b1;
              end
            end
            {6'b00_1010, 3'b010}: begin         // p.clipu
              if (PULP_XPULP) begin
                alu_operator_o     = ALU_CLIPU;
                alu_op_b_mux_sel_o = OP_B_IMM;
                imm_b_mux_sel_o    = IMMB_CLIP;
              end else begin
                illegal_insn_o = 1'b1;
              end
            end
            {6'b00_1010, 3'b101}: begin         // p.clipr
              if (PULP_XPULP) begin
                alu_operator_o     = ALU_CLIP;
                regb_used_o        = 1'b1;
              end else begin
                illegal_insn_o = 1'b1;
              end
            end
            {6'b00_1010, 3'b110}: begin         // p.clipur
              if (PULP_XPULP) begin
                alu_operator_o     = ALU_CLIPU;
                regb_used_o        = 1'b1;
              end else begin
                illegal_insn_o = 1'b1;
              end
            end

            default: begin
              illegal_insn_o = 1'b1;
            end
          endcase

          // Handle sharing via APU interface
          if (SHARED_INT_DIV) begin
            unique case ({instr_rdata_i[30:25], instr_rdata_i[14:12]})
              {6'b00_0001, 3'b100},             // div
              {6'b00_0001, 3'b101},             // divu
              {6'b00_0001, 3'b110},             // rem
              {6'b00_0001, 3'b111}: begin       // remu
                alu_en     = 1'b0;
                apu_en     = 1'b1;
                apu_type_o = APUTYPE_INT_DIV;
                apu_op_o   = alu_operator_o;
                apu_lat_o  = 2'h3;
              end
              default: ;
            endcase
          end

          // Handle sharing via APU interface
          if (PULP_XPULP) begin
            if (SHARED_INT_MULT) begin
              unique case ({instr_rdata_i[30:25], instr_rdata_i[14:12]})
                // PULP specific instructions
                {6'b10_0001, 3'b000},             // p.mac
                {6'b10_0001, 3'b001}: begin       // p.msu
                  mult_int_en     = 1'b0;
                  mult_dot_en     = 1'b0;
                  apu_en          = 1'b1;
                  apu_flags_src_o = APU_FLAGS_INT_MULT;
                  apu_op_o        = mult_operator_o;
                  apu_type_o      = APUTYPE_INT_MULT;
                  apu_lat_o       = 2'h1;
                end
                default: ;
              endcase
            end
          end
        end
      end

      ////////////////////////////
      //  ______ _____  _    _  //
      // |  ____|  __ \| |  | | //
      // | |__  | |__) | |  | | //
      // |  __| |  ___/| |  | | //
      // | |    | |    | |__| | //
      // |_|    |_|     \____/  //
      //                        //
      ////////////////////////////

      // floating point arithmetic
      OPCODE_OP_FP: begin
        if (FPU==1) begin

          // using APU instead of ALU
          apu_en           = 1'b1;
          alu_en           = 1'b0;
          // Private and new shared FP use FPnew
          apu_flags_src_o  = (SHARED_FP==1) ? APU_FLAGS_FP : APU_FLAGS_FPNEW;
          // by default, set all registers to FP registers and use 2
          rega_used_o      = 1'b1;
          regb_used_o      = 1'b1;
          reg_fp_a_o       = 1'b1;
          reg_fp_b_o       = 1'b1;
          reg_fp_d_o       = 1'b1;
          // by default we need to verify rm is legal but assume it is for now
          check_fprm       = 1'b1;
          fp_rnd_mode_o    = instr_rdata_i[14:12];

          // Decode Formats (preliminary, can change for some ops)
          unique case (instr_rdata_i[26:25])
            // FP32
            2'b00: fpu_dst_fmt_o = fpnew_pkg::FP32;
            // FP64
            2'b01: fpu_dst_fmt_o = fpnew_pkg::FP64;
            // FP16 or FP16ALT
            2'b10: begin
              // FP16alt encoded in rm field
              if (instr_rdata_i[14:12]==3'b101) fpu_dst_fmt_o = fpnew_pkg::FP16ALT;
              // this can still change to FP16ALT
              else fpu_dst_fmt_o = fpnew_pkg::FP16;
            end
            // FP8
            2'b11: fpu_dst_fmt_o = fpnew_pkg::FP8;
          endcase

          // By default, src=dst
          fpu_src_fmt_o = fpu_dst_fmt_o;

          // decode FP instruction
          unique case (instr_rdata_i[31:27])
            // fadd.fmt - FP Addition
            5'b00000: begin
              fpu_op        = fpnew_pkg::ADD;
              fp_op_group   = ADDMUL;
              apu_type_o    = APUTYPE_ADDSUB;
              apu_op_o      = 2'b0;
              apu_lat_o     = (PIPE_REG_ADDSUB==1) ? 2'h2 : 2'h1;
              // FPnew needs addition operands as operand B and C
              if (SHARED_FP!=1) begin
                alu_op_b_mux_sel_o = OP_B_REGA_OR_FWD;
                alu_op_c_mux_sel_o = OP_C_REGB_OR_FWD;
              end
            end
            // fsub.fmt - FP Subtraction
            5'b00001: begin
              fpu_op        = fpnew_pkg::ADD;
              fpu_op_mod    = 1'b1;
              fp_op_group   = ADDMUL;
              apu_type_o    = APUTYPE_ADDSUB;
              apu_op_o      = 2'b1;
              apu_lat_o     = (PIPE_REG_ADDSUB==1) ? 2'h2 : 2'h1;
              if (SHARED_FP!=1) begin
                alu_op_b_mux_sel_o = OP_B_REGA_OR_FWD;
                alu_op_c_mux_sel_o = OP_C_REGB_OR_FWD;
              end
            end
            // fmul.fmt - FP Multiplication
            5'b00010: begin
              fpu_op        = fpnew_pkg::MUL;
              fp_op_group   = ADDMUL;
              apu_type_o    = APUTYPE_MULT;
              apu_lat_o     = (PIPE_REG_MULT==1) ? 2'h2 : 2'h1;
            end
            // fdiv.fmt - FP Division
            5'b00011: begin
              if (FP_DIVSQRT) begin
                fpu_op      = fpnew_pkg::DIV;
                fp_op_group = DIVSQRT;
                apu_type_o  = APUTYPE_DIV;
                apu_lat_o   = 2'h3;
              end else
                illegal_insn_o = 1'b1;
            end
            // fsqrt.fmt - FP Square Root
            5'b01011: begin
              if (FP_DIVSQRT) begin
                regb_used_o = 1'b0;
                fpu_op      = fpnew_pkg::SQRT;
                fp_op_group = DIVSQRT;
                apu_type_o  = APUTYPE_SQRT;
                apu_op_o    = 1'b1;
                apu_lat_o   = 2'h3;
                // rs2 must be zero
                if (instr_rdata_i[24:20] != 5'b00000) illegal_insn_o = 1'b1;
              end else
                illegal_insn_o = 1'b1;
            end
            // fsgn{j[n]/jx}.fmt - FP Sign Injection
            5'b00100: begin
              // old FPU needs ALU
              if (SHARED_FP==1) begin
                apu_en         = 1'b0;
                alu_en         = 1'b1;
                regfile_alu_we = 1'b1;
                case (instr_rdata_i[14:12])
                  //fsgnj.s
                  3'h0: alu_operator_o = ALU_FSGNJ;
                  //fsgnjn.s
                  3'h1: alu_operator_o = ALU_FSGNJN;
                  //fsgnjx.s
                  3'h2: alu_operator_o = ALU_FSGNJX;
                  // illegal instruction
                  default: illegal_insn_o = 1'b1;
                endcase
              // FPnew supports SGNJ
              end else begin
                fpu_op        = fpnew_pkg::SGNJ;
                fp_op_group   = NONCOMP;
                apu_type_o    = APUTYPE_FP; // doesn't matter much as long as it's not div
                check_fprm    = 1'b0; // instruction encoded in rm, do the check here
                if (C_XF16ALT) begin  // FP16ALT instructions encoded in rm separately (static)
                  if (!(instr_rdata_i[14:12] inside {[3'b000:3'b010], [3'b100:3'b110]})) begin
                    illegal_insn_o = 1'b1;
                  end
                  // FP16ALT uses special encoding here
                  if (instr_rdata_i[14]) begin
                    fpu_dst_fmt_o = fpnew_pkg::FP16ALT;
                    fpu_src_fmt_o = fpnew_pkg::FP16ALT;
                  end else begin
                    fp_rnd_mode_o = {1'b0, instr_rdata_i[13:12]};
                  end
                end else begin
                  if (!(instr_rdata_i[14:12] inside {[3'b000:3'b010]})) illegal_insn_o = 1'b1;
                end
              end
            end
            // fmin/fmax.fmt - FP Minimum / Maximum
            5'b00101: begin
              // old FPU needs ALU
              if (SHARED_FP==1) begin
                apu_en         = 1'b0;
                alu_en         = 1'b1;
                regfile_alu_we = 1'b1;
                case (instr_rdata_i[14:12])
                  //fmin.s
                  3'h0:     alu_operator_o = ALU_FMIN;
                  //fmax.s
                  3'h1:     alu_operator_o = ALU_FMAX;
                  default:  illegal_insn_o = 1'b1;
                endcase
              // FPnew supports MIN-MAX
              end else begin
                fpu_op        = fpnew_pkg::MINMAX;
                fp_op_group   = NONCOMP;
                apu_type_o    = APUTYPE_FP; // doesn't matter much as long as it's not div
                check_fprm    = 1'b0; // instruction encoded in rm, do the check here
                if (C_XF16ALT) begin  // FP16ALT instructions encoded in rm separately (static)
                  if (!(instr_rdata_i[14:12] inside {[3'b000:3'b001], [3'b100:3'b101]})) begin
                    illegal_insn_o = 1'b1;
                  end
                  // FP16ALT uses special encoding here
                  if (instr_rdata_i[14]) begin
                    fpu_dst_fmt_o = fpnew_pkg::FP16ALT;
                    fpu_src_fmt_o = fpnew_pkg::FP16ALT;
                  end else begin
                    fp_rnd_mode_o = {1'b0, instr_rdata_i[13:12]};
                  end
                end else begin
                  if (!(instr_rdata_i[14:12] inside {[3'b000:3'b001]})) illegal_insn_o = 1'b1;
                end
              end
            end
            // fcvt.fmt.fmt - FP to FP Conversion
            5'b01000: begin
              // old FPU has hacky fcvt.s.d
              if (SHARED_FP==1) begin
                apu_en         = 1'b0;
                alu_en         = 1'b1;
                regfile_alu_we = 1'b1;
                regb_used_o    = 1'b0;
                alu_operator_o = ALU_FKEEP;
              // FPnew does proper casts
              end else begin
                regb_used_o   = 1'b0;
                fpu_op        = fpnew_pkg::F2F;
                fp_op_group   = CONV;
                apu_type_o    = APUTYPE_CAST;
                // bits [22:20] used, other bits must be 0
                if (instr_rdata_i[24:23]) illegal_insn_o = 1'b1;
                // check source format
                unique case (instr_rdata_i[22:20])
                  // Only process instruction if corresponding extension is active (static)
                  3'b000: begin
                    if (~C_RVF) illegal_insn_o = 1'b1;
                    fpu_src_fmt_o = fpnew_pkg::FP32;
                  end
                  3'b001: begin
                    if (~C_RVD) illegal_insn_o = 1'b1;
                    fpu_src_fmt_o = fpnew_pkg::FP64;
                  end
                  3'b010: begin
                    if (~C_XF16) illegal_insn_o = 1'b1;
                    fpu_src_fmt_o = fpnew_pkg::FP16;
                  end
                  3'b110: begin
                    if (~C_XF16ALT) illegal_insn_o = 1'b1;
                    fpu_src_fmt_o = fpnew_pkg::FP16ALT;
                  end
                  3'b011: begin
                    if (~C_XF8) illegal_insn_o = 1'b1;
                    fpu_src_fmt_o = fpnew_pkg::FP8;
                  end
                  default: illegal_insn_o = 1'b1;
                endcase
              end
            end
            // fmulex.s.fmt - FP Expanding Multiplication to FP32
            5'b01001: begin
              fpu_op        = fpnew_pkg::MUL;
              fp_op_group   = ADDMUL;
              apu_type_o    = APUTYPE_MULT;
              apu_lat_o     = (PIPE_REG_MULT==1) ? 2'h2 : 2'h1;
              // set dst format to FP32
              fpu_dst_fmt_o = fpnew_pkg::FP32;
            end
            // fmacex.s.fmt - FP Expanding Multipy-Accumulate to FP32
            5'b01010: begin
              regc_used_o = 1'b1;
              regc_mux_o  = REGC_RD; // third operand is rd
              reg_fp_c_o  = 1'b1;
              fpu_op      = fpnew_pkg::FMADD;
              fp_op_group = ADDMUL;
              apu_type_o  = APUTYPE_MAC;
              apu_lat_o   = (PIPE_REG_MULT==1) ? 2'h2 : 2'h1;
              // set dst format to FP32
              fpu_dst_fmt_o = fpnew_pkg::FP32;
            end
            // feq/flt/fle.fmt - FP Comparisons
            5'b10100: begin
              // old FPU needs ALU
              if (SHARED_FP==1) begin
                apu_en         = 1'b0;
                alu_en         = 1'b1;
                regfile_alu_we = 1'b1;
                reg_fp_d_o     = 1'b0;
                case (instr_rdata_i[14:12])
                  //fle.s
                  3'h0:     alu_operator_o = ALU_FLE;
                  //flt.s
                  3'h1:     alu_operator_o = ALU_FLT;
                  //feq.s
                  3'h2:     alu_operator_o = ALU_FEQ;
                  default:  illegal_insn_o = 1'b1;
                endcase
              // FPnew supports comparisons
              end else begin
                fpu_op        = fpnew_pkg::CMP;
                fp_op_group   = NONCOMP;
                reg_fp_d_o    = 1'b0; // go to integer regfile
                apu_type_o    = APUTYPE_FP; // doesn't matter much as long as it's not div
                check_fprm    = 1'b0; // instruction encoded in rm, do the check here
                if (C_XF16ALT) begin  // FP16ALT instructions encoded in rm separately (static)
                  if (!(instr_rdata_i[14:12] inside {[3'b000:3'b010], [3'b100:3'b110]})) begin
                    illegal_insn_o = 1'b1;
                  end
                  // FP16ALT uses special encoding here
                  if (instr_rdata_i[14]) begin
                    fpu_dst_fmt_o = fpnew_pkg::FP16ALT;
                    fpu_src_fmt_o = fpnew_pkg::FP16ALT;
                  end else begin
                    fp_rnd_mode_o = {1'b0, instr_rdata_i[13:12]};
                  end
                end else begin
                  if (!(instr_rdata_i[14:12] inside {[3'b000:3'b010]})) illegal_insn_o = 1'b1;
                end
              end
            end
            // fcvt.ifmt.fmt - FP to Int Conversion
            5'b11000: begin
              regb_used_o   = 1'b0;
              reg_fp_d_o    = 1'b0; // go to integer regfile
              fpu_op        = fpnew_pkg::F2I;
              fp_op_group   = CONV;
              fpu_op_mod    = instr_rdata_i[20]; // signed/unsigned switch
              apu_type_o    = APUTYPE_CAST;
              apu_op_o      = 2'b1;
              apu_lat_o     = (PIPE_REG_CAST==1) ? 2'h2 : 2'h1;

              unique case (instr_rdata_i[26:25]) //fix for casting to different formats other than FP32
                2'b00: begin
                  if (~C_RVF) illegal_insn_o = 1;
                  else fpu_src_fmt_o = fpnew_pkg::FP32;
                end
                2'b01: begin
                  if (~C_RVD) illegal_insn_o = 1;
                  else fpu_src_fmt_o = fpnew_pkg::FP64;
                end
                2'b10: begin
                  if (instr_rdata_i[14:12] == 3'b101) begin
                    if (~C_XF16ALT) illegal_insn_o = 1;
                    else fpu_src_fmt_o = fpnew_pkg::FP16ALT;
                  end else if (~C_XF16) begin
                    illegal_insn_o = 1;
                  end else begin
                    fpu_src_fmt_o = fpnew_pkg::FP16;
                  end
                end
                2'b11: begin
                  if (~C_XF8) illegal_insn_o = 1;
                  else fpu_src_fmt_o = fpnew_pkg::FP8;
                end
              endcase // unique case (instr_rdata_i[26:25])
              // bits [21:20] used, other bits must be 0
              if (instr_rdata_i[24:21]) illegal_insn_o = 1'b1;   // in RV32, no casts to L allowed.
            end
            // fcvt.fmt.ifmt - Int to FP Conversion
            5'b11010: begin
              regb_used_o   = 1'b0;
              reg_fp_a_o    = 1'b0; // go from integer regfile
              fpu_op        = fpnew_pkg::I2F;
              fp_op_group   = CONV;
              fpu_op_mod    = instr_rdata_i[20]; // signed/unsigned switch
              apu_type_o    = APUTYPE_CAST;
              apu_op_o      = 2'b0;
              apu_lat_o     = (PIPE_REG_CAST==1) ? 2'h2 : 2'h1;
              // bits [21:20] used, other bits must be 0
              if (instr_rdata_i[24:21]) illegal_insn_o = 1'b1;   // in RV32, no casts to L allowed.
            end
            // move and class
            5'b11100: begin
              // old fpu maps this to ALU ops
              if (SHARED_FP==1) begin
                apu_en         = 1'b0;
                alu_en         = 1'b1;
                regfile_alu_we = 1'b1;
                case (instr_rdata_i[14:12])
                  // fmv.x.s - move from floating point to gp register
                  3'b000: begin
                     reg_fp_d_o     = 1'b0; // go to integer regfile
                     alu_operator_o = ALU_ADD;
                  end
                  // fclass - classify float
                  3'b001: begin
                     regb_used_o    = 1'b0;
                     reg_fp_d_o     = 1'b0; // go to integer regfile
                     alu_operator_o = ALU_FCLASS;
                  end
                  default: illegal_insn_o = 1'b1;
                endcase
              // FPnew does proper NaN-Boxing
              end else begin
                regb_used_o = 1'b0;
                reg_fp_d_o  = 1'b0; // go to integer regfile
                fp_op_group = NONCOMP;
                apu_type_o  = APUTYPE_FP; // doesn't matter much as long as it's not div
                check_fprm  = 1'b0; // instruction encoded in rm, do the check here
                // fmv.x.fmt - FPR to GPR Move
                if (instr_rdata_i[14:12] == 3'b000 || (C_XF16ALT && instr_rdata_i[14:12] == 3'b100)) begin
                  alu_op_b_mux_sel_o  = OP_B_REGA_OR_FWD; // set rs2 = rs1 so we can map FMV to SGNJ in the unit
                  fpu_op              = fpnew_pkg::SGNJ; // mapped to SGNJ-passthrough since no recoding
                  fpu_op_mod          = 1'b1;    // sign-extend result
                  fp_rnd_mode_o       = 3'b011;  // passthrough without checking nan-box
                  // FP16ALT uses special encoding here
                  if (instr_rdata_i[14]) begin
                    fpu_dst_fmt_o = fpnew_pkg::FP16ALT;
                    fpu_src_fmt_o = fpnew_pkg::FP16ALT;
                  end
                // fclass.fmt - FP Classify
                end else if (instr_rdata_i[14:12] == 3'b001 || (C_XF16ALT && instr_rdata_i[14:12] == 3'b101)) begin
                  fpu_op        = fpnew_pkg::CLASSIFY;
                  fp_rnd_mode_o = 3'b000;
                  // FP16ALT uses special encoding here
                  if (instr_rdata_i[14]) begin
                    fpu_dst_fmt_o = fpnew_pkg::FP16ALT;
                    fpu_src_fmt_o = fpnew_pkg::FP16ALT;
                  end
                end else begin
                  illegal_insn_o = 1'b1;
                end
                // rs2 must be zero
                if (instr_rdata_i[24:20]) illegal_insn_o = 1'b1;
              end
            end
            // fmv.fmt.x - GPR to FPR Move
            5'b11110: begin
              // old fpu maps this to ALU ops
              if (SHARED_FP==1) begin
                apu_en         = 1'b0;
                alu_en         = 1'b1;
                regfile_alu_we = 1'b1;
                reg_fp_a_o     = 1'b0; // go from integer regfile
                alu_operator_o = ALU_ADD;
              // FPnew does proper NaN-Boxing
              end else begin
                regb_used_o         = 1'b0;
                reg_fp_a_o          = 1'b0; // go from integer regfile
                alu_op_b_mux_sel_o  = OP_B_REGA_OR_FWD; // set rs2 = rs1 so we can map FMV to SGNJ in the unit
                fpu_op              = fpnew_pkg::SGNJ; // mapped to SGNJ-passthrough since no recoding
                fpu_op_mod          = 1'b0;    // nan-box result
                fp_op_group         = NONCOMP;
                fp_rnd_mode_o       = 3'b011;  // passthrough without checking nan-box
                apu_type_o          = APUTYPE_FP; // doesn't matter much as long as it's not div
                check_fprm          = 1'b0; // instruction encoded in rm, do the check here
                if (instr_rdata_i[14:12] == 3'b000 || (C_XF16ALT && instr_rdata_i[14:12] == 3'b100)) begin
                  // FP16ALT uses special encoding here
                  if (instr_rdata_i[14]) begin
                    fpu_dst_fmt_o = fpnew_pkg::FP16ALT;
                    fpu_src_fmt_o = fpnew_pkg::FP16ALT;
                  end
                end else begin
                  illegal_insn_o = 1'b1;
                end
                // rs2 must be zero
                if (instr_rdata_i[24:20] != 5'b00000) illegal_insn_o = 1'b1;
              end
            end
            // Rest are illegal instructions
            default: begin
              illegal_insn_o = 1'b1;
            end
          endcase

          // check enabled formats (static)
          if (~C_RVF && fpu_dst_fmt_o == fpnew_pkg::FP32) illegal_insn_o = 1'b1;
          if ((~C_RVD || SHARED_FP==1) && fpu_dst_fmt_o == fpnew_pkg::FP64) illegal_insn_o = 1'b1;
          if ((~C_XF16 || SHARED_FP==1) && fpu_dst_fmt_o == fpnew_pkg::FP16) illegal_insn_o = 1'b1;
          if ((~C_XF16ALT || SHARED_FP==1) && fpu_dst_fmt_o == fpnew_pkg::FP16ALT) begin
            illegal_insn_o = 1'b1;
          end
          if ((~C_XF8 || SHARED_FP==1) && fpu_dst_fmt_o == fpnew_pkg::FP8) illegal_insn_o = 1'b1;

          // check rounding mode
          if (check_fprm) begin
            unique case (instr_rdata_i[14:12]) inside
              [3'b000:3'b100]: ; //legal rounding modes
              3'b101: begin      // Alternative Half-Precsision encded as fmt=10 and rm=101
                if (~C_XF16ALT || fpu_dst_fmt_o != fpnew_pkg::FP16ALT) illegal_insn_o = 1'b1;
                // actual rounding mode from frm csr
                unique case (frm_i) inside
                  [3'b000:3'b100] : fp_rnd_mode_o = frm_i; //legal rounding modes
                  default         : illegal_insn_o = 1'b1;
                endcase
              end
              3'b111: begin
                // rounding mode from frm csr
                unique case (frm_i) inside
                  [3'b000:3'b100] : fp_rnd_mode_o = frm_i; //legal rounding modes
                  default         : illegal_insn_o = 1'b1;
                endcase
              end
              default : illegal_insn_o = 1'b1;
            endcase
          end

          // Set latencies for FPnew from config. The C_LAT constants contain the number
          // of pipeline registers. the APU takes the following values:
          // 1 = single cycle (no latency), 2 = one pipestage, 3 = two or more pipestages
          if (SHARED_FP!=1) begin
            case (fp_op_group)
              // ADDMUL has format dependent latency
              ADDMUL : begin
                unique case (fpu_dst_fmt_o)
                  fpnew_pkg::FP32    : apu_lat_o = (C_LAT_FP32<2)    ? C_LAT_FP32+1    : 2'h3;
                  fpnew_pkg::FP64    : apu_lat_o = (C_LAT_FP64<2)    ? C_LAT_FP64+1    : 2'h3;
                  fpnew_pkg::FP16    : apu_lat_o = (C_LAT_FP16<2)    ? C_LAT_FP16+1    : 2'h3;
                  fpnew_pkg::FP16ALT : apu_lat_o = (C_LAT_FP16ALT<2) ? C_LAT_FP16ALT+1 : 2'h3;
                  fpnew_pkg::FP8     : apu_lat_o = (C_LAT_FP8<2)     ? C_LAT_FP8+1     : 2'h3;
                  default : ;
                endcase
              end
              // DIVSQRT is iterative and takes more than 2 cycles
              DIVSQRT : apu_lat_o = 2'h3;
              // NONCOMP uses the same latency for all formats
              NONCOMP : apu_lat_o = (C_LAT_NONCOMP<2) ? C_LAT_NONCOMP+1 : 2'h3;
              // CONV uses the same latency for all formats
              CONV    : apu_lat_o = (C_LAT_CONV<2) ? C_LAT_CONV+1 : 2'h3;
            endcase
          end

          // Set FPnew OP and OPMOD as the APU op
          if (SHARED_FP!=1) apu_op_o = {fpu_vec_op, fpu_op_mod, fpu_op};

        end
        // FPU!=1
        else
          illegal_insn_o = 1'b1;
      end

      // floating point fused arithmetic
      OPCODE_OP_FMADD,
      OPCODE_OP_FMSUB,
      OPCODE_OP_FNMSUB,
      OPCODE_OP_FNMADD : begin
        if (FPU==1) begin
          // using APU instead of ALU
          apu_en           = 1'b1;
          alu_en           = 1'b0;
          // Private and new shared FP use FPnew
          apu_flags_src_o  = (SHARED_FP==1) ? APU_FLAGS_FP : APU_FLAGS_FPNEW;
          apu_type_o       = APUTYPE_MAC;
          apu_lat_o        = (PIPE_REG_MAC>1) ? 2'h3 : 2'h2;
          // all registers are FP registers and use three
          rega_used_o      = 1'b1;
          regb_used_o      = 1'b1;
          regc_used_o      = 1'b1;
          regc_mux_o       = REGC_S4;
          reg_fp_a_o       = 1'b1;
          reg_fp_b_o       = 1'b1;
          reg_fp_c_o       = 1'b1;
          reg_fp_d_o       = 1'b1;
          fp_rnd_mode_o    = instr_rdata_i[14:12];

          // Decode Formats
          unique case (instr_rdata_i[26:25])
            // FP32
            2'b00 : fpu_dst_fmt_o = fpnew_pkg::FP32;
            // FP64
            2'b01 : fpu_dst_fmt_o = fpnew_pkg::FP64;
            // FP16 or FP16ALT
            2'b10 : begin
              // FP16alt encoded in rm field
              if (instr_rdata_i[14:12]==3'b101) fpu_dst_fmt_o = fpnew_pkg::FP16ALT;
              else fpu_dst_fmt_o = fpnew_pkg::FP16;
            end
            // FP8
            2'b11 : fpu_dst_fmt_o = fpnew_pkg::FP8;
          endcase

          // By default, src=dst
          fpu_src_fmt_o = fpu_dst_fmt_o;

          // decode FP intstruction
          unique case (instr_rdata_i[6:0])
            // fmadd.fmt - FP Fused multiply-add
            OPCODE_OP_FMADD : begin
              fpu_op      = fpnew_pkg::FMADD;
              apu_op_o    = 2'b00;
            end
            // fmsub.fmt - FP Fused multiply-subtract
            OPCODE_OP_FMSUB : begin
              fpu_op      = fpnew_pkg::FMADD;
              fpu_op_mod  = 1'b1;
              apu_op_o    = 2'b01;
            end
            // fnmsub.fmt - FP Negated fused multiply-subtract
            OPCODE_OP_FNMSUB : begin
              fpu_op      = fpnew_pkg::FNMSUB;
              apu_op_o    = 2'b10;
            end
            // fnmadd.fmt - FP Negated fused multiply-add
            OPCODE_OP_FNMADD : begin
              fpu_op      = fpnew_pkg::FNMSUB;
              fpu_op_mod  = 1'b1;
              apu_op_o    = 2'b11;
            end
          endcase

          // check enabled formats (static)
          if (~C_RVF && fpu_dst_fmt_o == fpnew_pkg::FP32) illegal_insn_o = 1'b1;
          if ((~C_RVD || SHARED_FP==1) && fpu_dst_fmt_o == fpnew_pkg::FP64) illegal_insn_o = 1'b1;
          if ((~C_XF16 || SHARED_FP==1) && fpu_dst_fmt_o == fpnew_pkg::FP16) illegal_insn_o = 1'b1;
          if ((~C_XF16ALT || SHARED_FP==1) && fpu_dst_fmt_o == fpnew_pkg::FP16ALT) begin
            illegal_insn_o = 1'b1;
          end
          if ((~C_XF8 || SHARED_FP==1) && fpu_dst_fmt_o == fpnew_pkg::FP8) illegal_insn_o = 1'b1;

          // check rounding mode
          unique case (instr_rdata_i[14:12]) inside
            [3'b000:3'b100]: ; //legal rounding modes
            3'b101: begin      // Alternative Half-Precsision encded as fmt=10 and rm=101
              if (~C_XF16ALT || fpu_dst_fmt_o != fpnew_pkg::FP16ALT) illegal_insn_o = 1'b1;
              // actual rounding mode from frm csr
              unique case (frm_i) inside
                [3'b000:3'b100] : fp_rnd_mode_o = frm_i; //legal rounding modes
                default         : illegal_insn_o = 1'b1;
              endcase
            end
            3'b111: begin
              // rounding mode from frm csr
              unique case (frm_i) inside
                [3'b000:3'b100] : fp_rnd_mode_o = frm_i; //legal rounding modes
                default         : illegal_insn_o = 1'b1;
              endcase
            end
            default : illegal_insn_o = 1'b1;
          endcase

          // Set latencies for FPnew from config. The C_LAT constants contain the number
          // of pipeline registers. the APU takes the following values:
          // 1 = single cycle (no latency), 2 = one pipestage, 3 = two or more pipestages
          if (SHARED_FP!=1) begin
            // format dependent latency
            unique case (fpu_dst_fmt_o)
              fpnew_pkg::FP32    : apu_lat_o = (C_LAT_FP32<2)    ? C_LAT_FP32+1    : 2'h3;
              fpnew_pkg::FP64    : apu_lat_o = (C_LAT_FP64<2)    ? C_LAT_FP64+1    : 2'h3;
              fpnew_pkg::FP16    : apu_lat_o = (C_LAT_FP16<2)    ? C_LAT_FP16+1    : 2'h3;
              fpnew_pkg::FP16ALT : apu_lat_o = (C_LAT_FP16ALT<2) ? C_LAT_FP16ALT+1 : 2'h3;
              fpnew_pkg::FP8     : apu_lat_o = (C_LAT_FP8<2)     ? C_LAT_FP8+1     : 2'h3;
              default : ;
            endcase
          end

          // Set FPnew OP and OPMOD as the APU op
          if (SHARED_FP!=1) apu_op_o = {fpu_vec_op, fpu_op_mod, fpu_op};
        end
        // FPU!=1
        else begin
          illegal_insn_o = 1'b1;
        end
      end

      OPCODE_STORE_FP: begin
        if (FPU==1) begin
          data_req            = 1'b1;
          data_we_o           = 1'b1;
          rega_used_o         = 1'b1;
          regb_used_o         = 1'b1;
          alu_operator_o      = ALU_ADD;
          reg_fp_b_o          = 1'b1;

          // offset from immediate
          imm_b_mux_sel_o     = IMMB_S;
          alu_op_b_mux_sel_o  = OP_B_IMM;

          // pass write data through ALU operand c
          alu_op_c_mux_sel_o = OP_C_REGB_OR_FWD;

          // Decode data type
          unique case (instr_rdata_i[14:12])
            // fsb - FP8 store
            3'b000 : if (C_XF8) data_type_o = 2'b10;
                     else illegal_insn_o = 1'b1;
            // fsh - FP16 store
            3'b001 : if (C_XF16 | C_XF16ALT) data_type_o = 2'b01;
                     else illegal_insn_o = 1'b1;
            // fsw - FP32 store
            3'b010 : if (C_RVF) data_type_o = 2'b00;
                     else illegal_insn_o = 1'b1;
            // fsd - FP64 store
            3'b011 : if (C_RVD) data_type_o = 2'b00; // 64bit stores unsupported!
                     else illegal_insn_o = 1'b1;
            default: illegal_insn_o = 1'b1;
          endcase

          // sanitize memory bus signals for illegal instr (not sure if needed??)
          if (illegal_insn_o) begin
            data_req       = 1'b0;
            data_we_o      = 1'b0;
          end
        end
        // FPU!=1
        else
          illegal_insn_o = 1'b1;
      end

      OPCODE_LOAD_FP: begin
        if (FPU==1) begin
          data_req            = 1'b1;
          regfile_mem_we      = 1'b1;
          reg_fp_d_o          = 1'b1;
          rega_used_o         = 1'b1;
          alu_operator_o      = ALU_ADD;

          // offset from immediate
          imm_b_mux_sel_o     = IMMB_I;
          alu_op_b_mux_sel_o  = OP_B_IMM;

          // NaN boxing
          data_sign_extension_o = 2'b10;

          // Decode data type
          unique case (instr_rdata_i[14:12])
            // flb - FP8 load
            3'b000 : if (C_XF8) data_type_o = 2'b10;
                     else illegal_insn_o = 1'b1;
            // flh - FP16 load
            3'b001 : if (C_XF16 | C_XF16ALT) data_type_o = 2'b01;
                     else illegal_insn_o = 1'b1;
            // flw - FP32 load
            3'b010 : if (C_RVF) data_type_o = 2'b00;
                     else illegal_insn_o = 1'b1;
            // fld - FP64 load
            3'b011 : if (C_RVD) data_type_o = 2'b00; // 64bit loads unsupported!
                     else illegal_insn_o = 1'b1;
            default: illegal_insn_o = 1'b1;
          endcase
        end
        // FPU!=1
        else
          illegal_insn_o = 1'b1;
      end

      OPCODE_PULP_OP: begin  // PULP specific ALU instructions with three source operands
        if (PULP_XPULP) begin
          regfile_alu_we = 1'b1;
          rega_used_o    = 1'b1;
          regb_used_o    = 1'b1;

          case (instr_rdata_i[13:12])
            2'b00: begin // multiply with subword selection
              alu_en             = 1'b0;

              mult_sel_subword_o = instr_rdata_i[30];
              mult_signed_mode_o = {2{instr_rdata_i[31]}};

              mult_imm_mux_o = MIMM_S3;
              regc_mux_o     = REGC_ZERO;
              mult_int_en    = 1'b1;

              if (instr_rdata_i[14])
                mult_operator_o = MUL_IR;
              else
                mult_operator_o = MUL_I;
            end

            2'b01: begin // MAC with subword selection
              alu_en             = 1'b0;

              mult_sel_subword_o = instr_rdata_i[30];
              mult_signed_mode_o = {2{instr_rdata_i[31]}};

              regc_used_o     = 1'b1;
              regc_mux_o      = REGC_RD;
              mult_imm_mux_o  = MIMM_S3;
              mult_int_en     = 1'b1;

              if (instr_rdata_i[14])
                mult_operator_o = MUL_IR;
              else
                mult_operator_o = MUL_I;
            end

            2'b10: begin // add with normalization and rounding
              // decide between using unsigned and rounding, and combinations
              // thereof
              case ({instr_rdata_i[31],instr_rdata_i[14]})
                2'b00: alu_operator_o = ALU_ADD;
                2'b01: alu_operator_o = ALU_ADDR;
                2'b10: alu_operator_o = ALU_ADDU;
                2'b11: alu_operator_o = ALU_ADDUR;
              endcase

              bmask_a_mux_o = BMASK_A_ZERO;
              bmask_b_mux_o = BMASK_B_S3;

              if (instr_rdata_i[30]) begin
                //register variant
                regc_used_o            = 1'b1;
                regc_mux_o             = REGC_RD;
                alu_bmask_b_mux_sel_o  = BMASK_B_REG;
                alu_op_a_mux_sel_o     = OP_A_REGC_OR_FWD;
                alu_op_b_mux_sel_o     = OP_B_REGA_OR_FWD;
              end

            end

            2'b11: begin // sub with normalization and rounding
              // decide between using unsigned and rounding, and combinations
              // thereof
              case ({instr_rdata_i[31],instr_rdata_i[14]})
                2'b00: alu_operator_o = ALU_SUB;
                2'b01: alu_operator_o = ALU_SUBR;
                2'b10: alu_operator_o = ALU_SUBU;
                2'b11: alu_operator_o = ALU_SUBUR;
              endcase

              bmask_a_mux_o = BMASK_A_ZERO;
              bmask_b_mux_o = BMASK_B_S3;

              if (instr_rdata_i[30]) begin
                //register variant
                regc_used_o            = 1'b1;
                regc_mux_o             = REGC_RD;
                alu_bmask_b_mux_sel_o  = BMASK_B_REG;
                alu_op_a_mux_sel_o     = OP_A_REGC_OR_FWD;
                alu_op_b_mux_sel_o     = OP_B_REGA_OR_FWD;
              end

            end
          endcase

          // Handle sharing via APU interface
          if (SHARED_INT_MULT) begin
            case (instr_rdata_i[13:12])
              2'b00,                // multiply with subword selection
              2'b01: begin          // MAC with subword selection
                mult_int_en     = 1'b0;
                mult_dot_en     = 1'b0;
                apu_en          = 1'b1;
                apu_flags_src_o = APU_FLAGS_INT_MULT;
                apu_op_o        = mult_operator_o;
                apu_type_o      = APUTYPE_INT_MULT;
                apu_lat_o       = 2'h1;
              end
              default: ;
            endcase
          end

        end else begin
          illegal_insn_o = 1'b1;
        end
      end

      OPCODE_VECOP: begin
        if (PULP_XPULP) begin
          regfile_alu_we      = 1'b1;
          rega_used_o         = 1'b1;
          imm_b_mux_sel_o     = IMMB_VS;

          // vector size
          if (instr_rdata_i[12]) begin
            alu_vec_mode_o  = VEC_MODE8;
            mult_operator_o = MUL_DOT8;
          end else begin
            alu_vec_mode_o = VEC_MODE16;
            mult_operator_o = MUL_DOT16;
          end

          // distinguish normal vector, sc and sci modes
          if (instr_rdata_i[14]) begin
            scalar_replication_o = 1'b1;

            if (instr_rdata_i[13]) begin
              // immediate scalar replication, .sci
              alu_op_b_mux_sel_o = OP_B_IMM;
            end else begin
              // register scalar replication, .sc
              regb_used_o = 1'b1;
            end
          end else begin
            // normal register use
            regb_used_o = 1'b1;
          end

          // now decode the instruction
          unique case (instr_rdata_i[31:26])
            6'b00000_0: begin alu_operator_o = ALU_ADD;  imm_b_mux_sel_o = IMMB_VS;  end // pv.add
            6'b00001_0: begin alu_operator_o = ALU_SUB;  imm_b_mux_sel_o = IMMB_VS;  end // pv.sub
            6'b00010_0: begin alu_operator_o = ALU_ADD;  imm_b_mux_sel_o = IMMB_VS; bmask_b_mux_o = BMASK_B_ONE;  end // pv.avg
            6'b00011_0: begin alu_operator_o = ALU_ADDU; imm_b_mux_sel_o = IMMB_VU; bmask_b_mux_o = BMASK_B_ONE;  end // pv.avgu
            6'b00100_0: begin alu_operator_o = ALU_MIN;  imm_b_mux_sel_o = IMMB_VS;  end // pv.min
            6'b00101_0: begin alu_operator_o = ALU_MINU; imm_b_mux_sel_o = IMMB_VU;  end // pv.minu
            6'b00110_0: begin alu_operator_o = ALU_MAX;  imm_b_mux_sel_o = IMMB_VS;  end // pv.max
            6'b00111_0: begin alu_operator_o = ALU_MAXU; imm_b_mux_sel_o = IMMB_VU;  end // pv.maxu
            6'b01000_0: begin alu_operator_o = ALU_SRL;  imm_b_mux_sel_o = IMMB_VS;  end // pv.srl
            6'b01001_0: begin alu_operator_o = ALU_SRA;  imm_b_mux_sel_o = IMMB_VS;  end // pv.sra
            6'b01010_0: begin alu_operator_o = ALU_SLL;  imm_b_mux_sel_o = IMMB_VS;  end // pv.sll
            6'b01011_0: begin alu_operator_o = ALU_OR;   imm_b_mux_sel_o = IMMB_VS;  end // pv.or
            6'b01100_0: begin alu_operator_o = ALU_XOR;  imm_b_mux_sel_o = IMMB_VS;  end // pv.xor
            6'b01101_0: begin alu_operator_o = ALU_AND;  imm_b_mux_sel_o = IMMB_VS;  end // pv.and
            6'b01110_0: begin alu_operator_o = ALU_ABS;  imm_b_mux_sel_o = IMMB_VS;  end // pv.abs

            // shuffle/pack
            6'b11101_0,       // pv.shuffleI1
            6'b11110_0,       // pv.shuffleI2
            6'b11111_0,       // pv.shuffleI3
            6'b11000_0: begin // pv.shuffle, pv.shuffleI0
              alu_operator_o       = ALU_SHUF;
              imm_b_mux_sel_o      = IMMB_SHUF;
              regb_used_o          = 1'b1;
              scalar_replication_o = 1'b0;
            end
            6'b11001_0: begin // pv.shuffle2
              alu_operator_o       = ALU_SHUF2;
              regb_used_o          = 1'b1;
              regc_used_o          = 1'b1;
              regc_mux_o           = REGC_RD;
              scalar_replication_o = 1'b0;
            end
            6'b11010_0: begin // pv.pack
              alu_operator_o = instr_rdata_i[25] ? ALU_PCKHI : ALU_PCKLO;
              regb_used_o    = 1'b1;
            end
            6'b11011_0: begin // pv.packhi
              alu_operator_o = ALU_PCKHI;
              regb_used_o    = 1'b1;
              regc_used_o    = 1'b1;
              regc_mux_o     = REGC_RD;
            end
            6'b11100_0: begin // pv.packlo
              alu_operator_o = ALU_PCKLO;
              regb_used_o    = 1'b1;
              regc_used_o    = 1'b1;
              regc_mux_o     = REGC_RD;
            end
            6'b01111_0: begin // pv.extract
              alu_operator_o = ALU_EXTS;
            end
            6'b10010_0: begin // pv.extractu
              alu_operator_o = ALU_EXT;
            end
            6'b10110_0: begin // pv.insert
              alu_operator_o     = ALU_INS;
              regc_used_o        = 1'b1;
              regc_mux_o         = REGC_RD;
              alu_op_b_mux_sel_o = OP_B_REGC_OR_FWD;
            end
            6'b10000_0: begin // pv.dotup
              alu_en            = 1'b0;
              mult_dot_en       = 1'b1;
              mult_dot_signed_o = 2'b00;
              imm_b_mux_sel_o   = IMMB_VU;
            end
            6'b10001_0: begin // pv.dotusp
              alu_en            = 1'b0;
              mult_dot_en       = 1'b1;
              mult_dot_signed_o = 2'b01;
            end
            6'b10011_0: begin // pv.dotsp
              alu_en            = 1'b0;
              mult_dot_en       = 1'b1;
              mult_dot_signed_o = 2'b11;
            end
            6'b10100_0: begin // pv.sdotup
              alu_en            = 1'b0;
              mult_dot_en       = 1'b1;
              mult_dot_signed_o = 2'b00;
              regc_used_o       = 1'b1;
              regc_mux_o        = REGC_RD;
              imm_b_mux_sel_o   = IMMB_VU;
            end
            6'b10101_0: begin // pv.sdotusp
              alu_en            = 1'b0;
              mult_dot_en       = 1'b1;
              mult_dot_signed_o = 2'b01;
              regc_used_o       = 1'b1;
              regc_mux_o        = REGC_RD;
            end
            6'b10111_0: begin // pv.sdotsp
              alu_en            = 1'b0;
              mult_dot_en       = 1'b1;
              mult_dot_signed_o = 2'b11;
              regc_used_o       = 1'b1;
              regc_mux_o        = REGC_RD;
            end

            /*  COMPLEX INSTRUCTIONS */

            6'b01010_1: begin // pc.clpxmul.h.{r,i}.{/,div2,div4,div8}
              alu_en               = 1'b0;
              mult_dot_en          = 1'b1;
              mult_dot_signed_o    = 2'b11;
              is_clpx_o            = 1'b1;
              regc_used_o          = 1'b1;
              regc_mux_o           = REGC_RD;
              scalar_replication_o = 1'b0;
              alu_op_b_mux_sel_o   = OP_B_REGB_OR_FWD;
              regb_used_o          = 1'b1;
            end

            6'b01101_1: begin // pv.subrotmj.h.{/,div2,div4,div8}
              alu_operator_o       = ALU_SUB;
              is_clpx_o            = 1'b1;
              scalar_replication_o = 1'b0;
              alu_op_b_mux_sel_o   = OP_B_REGB_OR_FWD;
              regb_used_o          = 1'b1;
              is_subrot_o          = 1'b1;
            end

            6'b01011_1: begin // pv.cplxconj.h
              alu_operator_o       = ALU_ABS;
              is_clpx_o            = 1'b1;
              scalar_replication_o = 1'b0;
              regb_used_o          = 1'b0;
            end

            6'b01110_1: begin // pv.add.h.{div2,div4,div8}
              alu_operator_o       = ALU_ADD;
              is_clpx_o            = 1'b1;
              scalar_replication_o = 1'b0;
              alu_op_b_mux_sel_o   = OP_B_REGB_OR_FWD;
              regb_used_o          = 1'b1;
            end

            6'b01100_1: begin // pv.sub.h.{div2,div4,div8}
              alu_operator_o       = ALU_SUB;
              is_clpx_o            = 1'b1;
              scalar_replication_o = 1'b0;
              alu_op_b_mux_sel_o   = OP_B_REGB_OR_FWD;
              regb_used_o          = 1'b1;
            end

            // comparisons, always have bit 26 set
            6'b00000_1: begin alu_operator_o = ALU_EQ;  imm_b_mux_sel_o     = IMMB_VS; end // pv.cmpeq
            6'b00001_1: begin alu_operator_o = ALU_NE;  imm_b_mux_sel_o     = IMMB_VS; end // pv.cmpne
            6'b00010_1: begin alu_operator_o = ALU_GTS; imm_b_mux_sel_o     = IMMB_VS; end // pv.cmpgt
            6'b00011_1: begin alu_operator_o = ALU_GES; imm_b_mux_sel_o     = IMMB_VS; end // pv.cmpge
            6'b00100_1: begin alu_operator_o = ALU_LTS; imm_b_mux_sel_o     = IMMB_VS; end // pv.cmplt
            6'b00101_1: begin alu_operator_o = ALU_LES; imm_b_mux_sel_o     = IMMB_VS; end // pv.cmple
            6'b00110_1: begin alu_operator_o = ALU_GTU; imm_b_mux_sel_o     = IMMB_VU; end // pv.cmpgtu
            6'b00111_1: begin alu_operator_o = ALU_GEU; imm_b_mux_sel_o     = IMMB_VU; end // pv.cmpgeu
            6'b01000_1: begin alu_operator_o = ALU_LTU; imm_b_mux_sel_o     = IMMB_VU; end // pv.cmpltu
            6'b01001_1: begin alu_operator_o = ALU_LEU; imm_b_mux_sel_o     = IMMB_VU; end // pv.cmpleu

            default: illegal_insn_o = 1'b1;
          endcase

          // Handle sharing via APU interface
          if (SHARED_DSP_MULT) begin
            unique case (instr_rdata_i[31:26])
              6'b10000_0,         // pv.dotup
              6'b10001_0,         // pv.dotusp
              6'b10011_0,         // pv.dotsp
              6'b10100_0,         // pv.sdotup
              6'b10101_0,         // pv.sdotusp
              6'b10111_0,         // pv.sdotsp
              6'b01010_1: begin   // pc.clpxmul.h.{r,i}.{/,div2,div4,div8}
                mult_int_en     = 1'b0;
                mult_dot_en     = 1'b0;
                apu_en          = 1'b1;
                apu_type_o      = APUTYPE_DSP_MULT;
                apu_flags_src_o = APU_FLAGS_DSP_MULT;
                apu_op_o        = mult_operator_o;
                apu_lat_o       = (PIPE_REG_DSP_MULT==1) ? 2'h2 : 2'h1;
              end
              default: ;
            endcase
          end
        end else begin
          illegal_insn_o = 1'b1;
        end
      end

      ////////////////////////////////////////////////
      //  ____  ____  _____ ____ ___    _    _      //
      // / ___||  _ \| ____/ ___|_ _|  / \  | |     //
      // \___ \| |_) |  _|| |    | |  / _ \ | |     //
      //  ___) |  __/| |__| |___ | | / ___ \| |___  //
      // |____/|_|   |_____\____|___/_/   \_\_____| //
      //                                            //
      ////////////////////////////////////////////////

      OPCODE_FENCE: begin
        unique case (instr_rdata_i[14:12])
          3'b000: begin // FENCE (FENCE.I instead, a bit more conservative)
            // flush pipeline
            fencei_insn_o = 1'b1;
          end

          3'b001: begin // FENCE.I
            // flush prefetch buffer, flush pipeline
            fencei_insn_o = 1'b1;
          end

          default: begin
            illegal_insn_o =  1'b1;
          end
        endcase
      end

      OPCODE_SYSTEM: begin
        if (instr_rdata_i[14:12] == 3'b000)
        begin
          // non CSR related SYSTEM instructions
          if ( {instr_rdata_i[19:15], instr_rdata_i[11:7]} == '0)
          begin
            unique case (instr_rdata_i[31:20])
              12'h000:  // ECALL
              begin
                // environment (system) call
                ecall_insn_o  = 1'b1;
              end

              12'h001:  // ebreak
              begin
                // debugger trap
                ebrk_insn_o = 1'b1;
              end

              12'h302:  // mret
              begin
                illegal_insn_o = (PULP_SECURE) ? current_priv_lvl_i != PRIV_LVL_M : 1'b0;
                mret_insn_o    = ~illegal_insn_o;
                mret_dec_o     = 1'b1;
              end

              12'h002:  // uret
              begin
                illegal_insn_o = (PULP_SECURE) ? 1'b0 : 1'b1;
                uret_insn_o    = ~illegal_insn_o;
                uret_dec_o     = 1'b1;
              end

              12'h7b2:  // dret
              begin
                illegal_insn_o = !debug_mode_i;
                dret_insn_o    =  debug_mode_i;
                dret_dec_o     =  1'b1;
              end

              12'h105:  // wfi
              begin
                if (debug_wfi_no_sleep_i) begin
                  // Treat as NOP (do not cause sleep mode entry)
                  // Using decoding similar to ADDI, but without register reads/writes, i.e.
                  // keep regfile_alu_we = 0, rega_used_o = 0
                  alu_op_b_mux_sel_o = OP_B_IMM;
                  imm_b_mux_sel_o = IMMB_I;
                  alu_operator_o = ALU_ADD;
                end else begin
                  // Flush pipeline (resulting in sleep mode entry)
                  wfi_o = 1'b1;
                end
              end

              default:
              begin
                illegal_insn_o = 1'b1;
              end
            endcase
          end else illegal_insn_o = 1'b1;
        end
        else
        begin
          // instruction to read/modify CSR
          csr_access_o        = 1'b1;
          regfile_alu_we      = 1'b1;
          alu_op_b_mux_sel_o  = OP_B_IMM;
          imm_a_mux_sel_o     = IMMA_Z;
          imm_b_mux_sel_o     = IMMB_I;    // CSR address is encoded in I imm

          if (instr_rdata_i[14] == 1'b1) begin
            // rs1 field is used as immediate
            alu_op_a_mux_sel_o = OP_A_IMM;
          end else begin
            rega_used_o        = 1'b1;
            alu_op_a_mux_sel_o = OP_A_REGA_OR_FWD;
          end

          // instr_rdata_i[19:14] = rs or immediate value
          //   if set or clear with rs==x0 or imm==0,
          //   then do not perform a write action
          unique case (instr_rdata_i[13:12])
            2'b01:   csr_op   = CSR_OP_WRITE;
            2'b10:   csr_op   = instr_rdata_i[19:15] == 5'b0 ? CSR_OP_READ : CSR_OP_SET;
            2'b11:   csr_op   = instr_rdata_i[19:15] == 5'b0 ? CSR_OP_READ : CSR_OP_CLEAR;
            default: csr_illegal = 1'b1;
          endcase

          if (instr_rdata_i[29:28] > current_priv_lvl_i) begin
            // No access to higher privilege CSR
            csr_illegal = 1'b1;
          end

          // Determine if CSR access is illegal
          case (instr_rdata_i[31:20])
            // Floating point
            CSR_FFLAGS,
              CSR_FRM,
              CSR_FCSR :
                if(!FPU) csr_illegal = 1'b1;

            // Floating point (custom)
            CSR_FPREC :
                if(!(FPU && PULP_XPULP)) csr_illegal = 1'b1;

            //  Writes to read only CSRs results in illegal instruction
            CSR_MVENDORID,
              CSR_MARCHID,
              CSR_MIMPID,
              CSR_MHARTID :
                if(csr_op != CSR_OP_READ) csr_illegal = 1'b1;

            // These are valid CSR registers
            CSR_MSTATUS,
            CSR_MEPC,
            CSR_MCAUSE :
              // Not illegal, but treat as status CSR for side effect handling
              csr_status_o = 1'b1;

            // These are valid CSR registers
            CSR_MISA,
              CSR_MIE,
              CSR_MTVEC,
              CSR_MSCRATCH,
              CSR_MTVAL,
              CSR_MIP :
                ; // do nothing, not illegal

            // Hardware Performance Monitor
            CSR_MCYCLE,
              CSR_MINSTRET,
              CSR_MHPMCOUNTER3,
              CSR_MHPMCOUNTER4,  CSR_MHPMCOUNTER5,  CSR_MHPMCOUNTER6,  CSR_MHPMCOUNTER7,
              CSR_MHPMCOUNTER8,  CSR_MHPMCOUNTER9,  CSR_MHPMCOUNTER10, CSR_MHPMCOUNTER11,
              CSR_MHPMCOUNTER12, CSR_MHPMCOUNTER13, CSR_MHPMCOUNTER14, CSR_MHPMCOUNTER15,
              CSR_MHPMCOUNTER16, CSR_MHPMCOUNTER17, CSR_MHPMCOUNTER18, CSR_MHPMCOUNTER19,
              CSR_MHPMCOUNTER20, CSR_MHPMCOUNTER21, CSR_MHPMCOUNTER22, CSR_MHPMCOUNTER23,
              CSR_MHPMCOUNTER24, CSR_MHPMCOUNTER25, CSR_MHPMCOUNTER26, CSR_MHPMCOUNTER27,
              CSR_MHPMCOUNTER28, CSR_MHPMCOUNTER29, CSR_MHPMCOUNTER30, CSR_MHPMCOUNTER31,
              CSR_MCYCLEH,
              CSR_MINSTRETH,
              CSR_MHPMCOUNTER3H,
              CSR_MHPMCOUNTER4H,  CSR_MHPMCOUNTER5H,  CSR_MHPMCOUNTER6H,  CSR_MHPMCOUNTER7H,
              CSR_MHPMCOUNTER8H,  CSR_MHPMCOUNTER9H,  CSR_MHPMCOUNTER10H, CSR_MHPMCOUNTER11H,
              CSR_MHPMCOUNTER12H, CSR_MHPMCOUNTER13H, CSR_MHPMCOUNTER14H, CSR_MHPMCOUNTER15H,
              CSR_MHPMCOUNTER16H, CSR_MHPMCOUNTER17H, CSR_MHPMCOUNTER18H, CSR_MHPMCOUNTER19H,
              CSR_MHPMCOUNTER20H, CSR_MHPMCOUNTER21H, CSR_MHPMCOUNTER22H, CSR_MHPMCOUNTER23H,
              CSR_MHPMCOUNTER24H, CSR_MHPMCOUNTER25H, CSR_MHPMCOUNTER26H, CSR_MHPMCOUNTER27H,
              CSR_MHPMCOUNTER28H, CSR_MHPMCOUNTER29H, CSR_MHPMCOUNTER30H, CSR_MHPMCOUNTER31H,
              CSR_MCOUNTINHIBIT,
              CSR_MHPMEVENT3,
              CSR_MHPMEVENT4,  CSR_MHPMEVENT5,  CSR_MHPMEVENT6,  CSR_MHPMEVENT7,
              CSR_MHPMEVENT8,  CSR_MHPMEVENT9,  CSR_MHPMEVENT10, CSR_MHPMEVENT11,
              CSR_MHPMEVENT12, CSR_MHPMEVENT13, CSR_MHPMEVENT14, CSR_MHPMEVENT15,
              CSR_MHPMEVENT16, CSR_MHPMEVENT17, CSR_MHPMEVENT18, CSR_MHPMEVENT19,
              CSR_MHPMEVENT20, CSR_MHPMEVENT21, CSR_MHPMEVENT22, CSR_MHPMEVENT23,
              CSR_MHPMEVENT24, CSR_MHPMEVENT25, CSR_MHPMEVENT26, CSR_MHPMEVENT27,
              CSR_MHPMEVENT28, CSR_MHPMEVENT29, CSR_MHPMEVENT30, CSR_MHPMEVENT31 :
                // Not illegal, but treat as status CSR to get accurate counts
                csr_status_o = 1'b1;

            // Hardware Performance Monitor (unprivileged read-only mirror CSRs)
            CSR_CYCLE,
              CSR_INSTRET,
              CSR_HPMCOUNTER3,
              CSR_HPMCOUNTER4,  CSR_HPMCOUNTER5,  CSR_HPMCOUNTER6,  CSR_HPMCOUNTER7,
              CSR_HPMCOUNTER8,  CSR_HPMCOUNTER9,  CSR_HPMCOUNTER10, CSR_HPMCOUNTER11,
              CSR_HPMCOUNTER12, CSR_HPMCOUNTER13, CSR_HPMCOUNTER14, CSR_HPMCOUNTER15,
              CSR_HPMCOUNTER16, CSR_HPMCOUNTER17, CSR_HPMCOUNTER18, CSR_HPMCOUNTER19,
              CSR_HPMCOUNTER20, CSR_HPMCOUNTER21, CSR_HPMCOUNTER22, CSR_HPMCOUNTER23,
              CSR_HPMCOUNTER24, CSR_HPMCOUNTER25, CSR_HPMCOUNTER26, CSR_HPMCOUNTER27,
              CSR_HPMCOUNTER28, CSR_HPMCOUNTER29, CSR_HPMCOUNTER30, CSR_HPMCOUNTER31,
              CSR_CYCLEH,
              CSR_INSTRETH,
              CSR_HPMCOUNTER3H,
              CSR_HPMCOUNTER4H,  CSR_HPMCOUNTER5H,  CSR_HPMCOUNTER6H,  CSR_HPMCOUNTER7H,
              CSR_HPMCOUNTER8H,  CSR_HPMCOUNTER9H,  CSR_HPMCOUNTER10H, CSR_HPMCOUNTER11H,
              CSR_HPMCOUNTER12H, CSR_HPMCOUNTER13H, CSR_HPMCOUNTER14H, CSR_HPMCOUNTER15H,
              CSR_HPMCOUNTER16H, CSR_HPMCOUNTER17H, CSR_HPMCOUNTER18H, CSR_HPMCOUNTER19H,
              CSR_HPMCOUNTER20H, CSR_HPMCOUNTER21H, CSR_HPMCOUNTER22H, CSR_HPMCOUNTER23H,
              CSR_HPMCOUNTER24H, CSR_HPMCOUNTER25H, CSR_HPMCOUNTER26H, CSR_HPMCOUNTER27H,
              CSR_HPMCOUNTER28H, CSR_HPMCOUNTER29H, CSR_HPMCOUNTER30H, CSR_HPMCOUNTER31H :
                // Read-only and readable from user mode only if the bit of mcounteren is set
                if((csr_op != CSR_OP_READ) || (PULP_SECURE && (current_priv_lvl_i != PRIV_LVL_M) && !mcounteren_i[instr_rdata_i[24:20]])) begin
                  csr_illegal = 1'b1;
                end else begin
                  csr_status_o = 1'b1;
                end

            // This register only exists in user mode
            CSR_MCOUNTEREN :
              if(!PULP_SECURE) begin 
                csr_illegal = 1'b1;
              end else begin
                csr_status_o = 1'b1;
              end

            // Debug register access
            CSR_DCSR,
              CSR_DPC,
              CSR_DSCRATCH0,
              CSR_DSCRATCH1 :
                if(!debug_mode_i) begin
                  csr_illegal = 1'b1;
              end else begin
                csr_status_o = 1'b1;
              end

            // Debug Trigger register access
            CSR_TSELECT,
              CSR_TDATA1,
              CSR_TDATA2,
              CSR_TDATA3,
              CSR_TINFO,
              CSR_MCONTEXT,
              CSR_SCONTEXT :
                if(DEBUG_TRIGGER_EN != 1)
                  csr_illegal = 1'b1;

            // Hardware Loop register, UHARTID access
            CSR_LPSTART0,
              CSR_LPEND0,
              CSR_LPCOUNT0,
              CSR_LPSTART1,
              CSR_LPEND1,
              CSR_LPCOUNT1,
              CSR_UHARTID :
                if(!PULP_XPULP) csr_illegal = 1'b1;

            // PRIVLV access
            CSR_PRIVLV :
              if(!PULP_XPULP) begin
                csr_illegal = 1'b1;
              end else begin
                csr_status_o = 1'b1;
              end

            // PMP register access
            CSR_PMPCFG0,
              CSR_PMPCFG1,
              CSR_PMPCFG2,
              CSR_PMPCFG3,
              CSR_PMPADDR0,
              CSR_PMPADDR1,
              CSR_PMPADDR2,
              CSR_PMPADDR3,
              CSR_PMPADDR4,
              CSR_PMPADDR5,
              CSR_PMPADDR6,
              CSR_PMPADDR7,
              CSR_PMPADDR8,
              CSR_PMPADDR9,
              CSR_PMPADDR10,
              CSR_PMPADDR11,
              CSR_PMPADDR12,
              CSR_PMPADDR13,
              CSR_PMPADDR14,
              CSR_PMPADDR15 :
                if(!USE_PMP) csr_illegal = 1'b1;

            // User register access
            CSR_USTATUS,
              CSR_UEPC,
              CSR_UCAUSE :
                if(!PULP_SECURE) begin
                  csr_illegal = 1'b1;
                end else begin
                  csr_status_o = 1'b1;
                end

            // User register access
            CSR_UTVEC :
                if(!PULP_SECURE) csr_illegal = 1'b1;

            default : csr_illegal = 1'b1;

          endcase // case (instr_rdata_i[31:20])

<<<<<<< HEAD
=======
          // set csr_status for specific CSR register access:
          // Causes controller to enter FLUSH
          if(~csr_illegal)
            if (instr_rdata_i[31:20] == CSR_MSTATUS   ||
                instr_rdata_i[31:20] == CSR_USTATUS   ||
                instr_rdata_i[31:20] == CSR_MEPC      ||
                instr_rdata_i[31:20] == CSR_UEPC      ||
                instr_rdata_i[31:20] == CSR_MCAUSE    ||
                instr_rdata_i[31:20] == CSR_UCAUSE    ||
                instr_rdata_i[31:20] == CSR_MTVEC     ||
                instr_rdata_i[31:20] == CSR_UTVEC     ||
                instr_rdata_i[31:20] == CSR_PRIVLV    ||
                // Debug registers
                instr_rdata_i[31:20] == CSR_DCSR      ||
                instr_rdata_i[31:20] == CSR_DPC       ||
                instr_rdata_i[31:20] == CSR_DSCRATCH0 ||
                instr_rdata_i[31:20] == CSR_DSCRATCH1  )
              //access to xstatus
              csr_status_o = 1'b1;

>>>>>>> 1a4d59f1
          illegal_insn_o = csr_illegal;

        end

      end


      ///////////////////////////////////////////////
      //  _   ___        ___     ___   ___  ____   //
      // | | | \ \      / / |   / _ \ / _ \|  _ \  //
      // | |_| |\ \ /\ / /| |  | | | | | | | |_) | //
      // |  _  | \ V  V / | |__| |_| | |_| |  __/  //
      // |_| |_|  \_/\_/  |_____\___/ \___/|_|     //
      //                                           //
      ///////////////////////////////////////////////

      OPCODE_HWLOOP: begin
        if(PULP_XPULP) begin : HWLOOP_FEATURE_ENABLED
          hwlp_target_mux_sel_o = 1'b0;

          unique case (instr_rdata_i[14:12])
            3'b000: begin
              // lp.starti: set start address to PC + I-type immediate
              hwlp_we[0]           = 1'b1;
              hwlp_start_mux_sel_o = 1'b0;
            end

            3'b001: begin
              // lp.endi: set end address to PC + I-type immediate
              hwlp_we[1]         = 1'b1;
            end

            3'b010: begin
              // lp.count: initialize counter from rs1
              hwlp_we[2]         = 1'b1;
              hwlp_cnt_mux_sel_o = 1'b1;
              rega_used_o        = 1'b1;
            end

            3'b011: begin
              // lp.counti: initialize counter from I-type immediate
              hwlp_we[2]         = 1'b1;
              hwlp_cnt_mux_sel_o = 1'b0;
            end

            3'b100: begin
              // lp.setup: initialize counter from rs1, set start address to
              // next instruction and end address to PC + I-type immediate
              hwlp_we              = 3'b111;
              hwlp_start_mux_sel_o = 1'b1;
              hwlp_cnt_mux_sel_o   = 1'b1;
              rega_used_o          = 1'b1;
            end

            3'b101: begin
              // lp.setupi: initialize counter from immediate, set start address to
              // next instruction and end address to PC + I-type immediate
              hwlp_we               = 3'b111;
              hwlp_target_mux_sel_o = 1'b1;
              hwlp_start_mux_sel_o  = 1'b1;
              hwlp_cnt_mux_sel_o    = 1'b0;
            end

            default: begin
              illegal_insn_o = 1'b1;
            end
          endcase // case (instr_rdata_i[14:12])

        end else begin // block: HWLOOP_FEATURE_ENABLED
          illegal_insn_o = 1'b1;
        end
      end // case: OPCODE_HWLOOP

      default: begin
        illegal_insn_o = 1'b1;
      end
    endcase


    // make sure invalid compressed instruction causes an exception
    if (illegal_c_insn_i) begin
      illegal_insn_o = 1'b1;
    end

    // misaligned access was detected by the LSU
    // TODO: this section should eventually be moved out of the decoder
    if (data_misaligned_i == 1'b1)
    begin
      // only part of the pipeline is unstalled, make sure that the
      // correct operands are sent to the AGU
      alu_op_a_mux_sel_o  = OP_A_REGA_OR_FWD;
      alu_op_b_mux_sel_o  = OP_B_IMM;
      imm_b_mux_sel_o     = IMMB_PCINCR;

      // if prepost increments are used, we do not write back the
      // second address since the first calculated address was
      // the correct one
      regfile_alu_we = 1'b0;

      // if post increments are used, we must make sure that for
      // the second memory access we do use the adder
      prepost_useincr_o = 1'b1;
      // we do not want to replicate operand_b
      scalar_replication_o = 1'b0;
    end else if (mult_multicycle_i) begin
      alu_op_c_mux_sel_o = OP_C_REGC_OR_FWD;
    end
  end

  // deassert we signals (in case of stalls)
  assign alu_en_o                    = (deassert_we_i) ? 1'b0          : alu_en;
  assign apu_en_o                    = (deassert_we_i) ? 1'b0          : apu_en;
  assign mult_int_en_o               = (deassert_we_i) ? 1'b0          : mult_int_en;
  assign mult_dot_en_o               = (deassert_we_i) ? 1'b0          : mult_dot_en;
  assign regfile_mem_we_o            = (deassert_we_i) ? 1'b0          : regfile_mem_we;
  assign regfile_alu_we_o            = (deassert_we_i) ? 1'b0          : regfile_alu_we;
  assign data_req_o                  = (deassert_we_i) ? 1'b0          : data_req;
  assign hwlp_we_o                   = (deassert_we_i) ? 3'b0          : hwlp_we;
  assign csr_op_o                    = (deassert_we_i) ? CSR_OP_READ   : csr_op;
  assign ctrl_transfer_insn_in_id_o  = (deassert_we_i) ? BRANCH_NONE   : ctrl_transfer_insn;

  assign ctrl_transfer_insn_in_dec_o  = ctrl_transfer_insn;
  assign regfile_alu_we_dec_o         = regfile_alu_we;

endmodule // cv32e40p_decoder<|MERGE_RESOLUTION|>--- conflicted
+++ resolved
@@ -2646,15 +2646,15 @@
 
             // These are valid CSR registers
             CSR_MSTATUS,
-            CSR_MEPC,
-            CSR_MCAUSE :
-              // Not illegal, but treat as status CSR for side effect handling
-              csr_status_o = 1'b1;
+              CSR_MEPC,
+              CSR_MTVEC,
+              CSR_MCAUSE :
+                // Not illegal, but treat as status CSR for side effect handling
+                csr_status_o = 1'b1;
 
             // These are valid CSR registers
             CSR_MISA,
               CSR_MIE,
-              CSR_MTVEC,
               CSR_MSCRATCH,
               CSR_MTVAL,
               CSR_MIP :
@@ -2795,44 +2795,18 @@
             // User register access
             CSR_USTATUS,
               CSR_UEPC,
+              CSR_UTVEC,
               CSR_UCAUSE :
-                if(!PULP_SECURE) begin
+                if (!PULP_SECURE) begin
                   csr_illegal = 1'b1;
                 end else begin
                   csr_status_o = 1'b1;
                 end
 
-            // User register access
-            CSR_UTVEC :
-                if(!PULP_SECURE) csr_illegal = 1'b1;
-
             default : csr_illegal = 1'b1;
 
           endcase // case (instr_rdata_i[31:20])
 
-<<<<<<< HEAD
-=======
-          // set csr_status for specific CSR register access:
-          // Causes controller to enter FLUSH
-          if(~csr_illegal)
-            if (instr_rdata_i[31:20] == CSR_MSTATUS   ||
-                instr_rdata_i[31:20] == CSR_USTATUS   ||
-                instr_rdata_i[31:20] == CSR_MEPC      ||
-                instr_rdata_i[31:20] == CSR_UEPC      ||
-                instr_rdata_i[31:20] == CSR_MCAUSE    ||
-                instr_rdata_i[31:20] == CSR_UCAUSE    ||
-                instr_rdata_i[31:20] == CSR_MTVEC     ||
-                instr_rdata_i[31:20] == CSR_UTVEC     ||
-                instr_rdata_i[31:20] == CSR_PRIVLV    ||
-                // Debug registers
-                instr_rdata_i[31:20] == CSR_DCSR      ||
-                instr_rdata_i[31:20] == CSR_DPC       ||
-                instr_rdata_i[31:20] == CSR_DSCRATCH0 ||
-                instr_rdata_i[31:20] == CSR_DSCRATCH1  )
-              //access to xstatus
-              csr_status_o = 1'b1;
-
->>>>>>> 1a4d59f1
           illegal_insn_o = csr_illegal;
 
         end
