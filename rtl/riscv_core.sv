
// Copyright 2018 ETH Zurich and University of Bologna.
// Copyright and related rights are licensed under the Solderpad Hardware
// License, Version 0.51 (the "License"); you may not use this file except in
// compliance with the License.  You may obtain a copy of the License at
// http://solderpad.org/licenses/SHL-0.51. Unless required by applicable law
// or agreed to in writing, software, hardware and materials distributed under
// this License is distributed on an "AS IS" BASIS, WITHOUT WARRANTIES OR
// CONDITIONS OF ANY KIND, either express or implied. See the License for the
// specific language governing permissions and limitations under the License.

////////////////////////////////////////////////////////////////////////////////
// Engineer:       Matthias Baer - baermatt@student.ethz.ch                   //
//                                                                            //
// Additional contributions by:                                               //
//                 Igor Loi - igor.loi@unibo.it                               //
//                 Andreas Traber - atraber@student.ethz.ch                   //
//                 Sven Stucki - svstucki@student.ethz.ch                     //
//                 Michael Gautschi - gautschi@iis.ee.ethz.ch                 //
//                 Davide Schiavone - pschiavo@iis.ee.ethz.ch                 //
//                                                                            //
// Design Name:    Top level module                                           //
// Project Name:   RI5CY                                                      //
// Language:       SystemVerilog                                              //
//                                                                            //
// Description:    Top level module of the RISC-V core.                       //
//                 added APU, FPU parameter to include the APU_dispatcher     //
//                 and the FPU                                                //
//                                                                            //
////////////////////////////////////////////////////////////////////////////////

import apu_core_package::*;

`include "riscv_config.sv"

import riscv_defines::*;

module riscv_core
#(
  parameter N_EXT_PERF_COUNTERS =  0,
  parameter INSTR_RDATA_WIDTH   = 32,
  parameter PULP_SECURE         =  0,
  parameter N_PMP_ENTRIES       = 16,
  parameter USE_PMP             =  1, //if PULP_SECURE is 1, you can still not use the PMP
<<<<<<< HEAD
  parameter PULP_CLUSTER        =  1,
  parameter FPU                 =  0,
=======
  parameter PULP_CLUSTER        =  0,
  parameter FPU                 =  1,
>>>>>>> ec1a1aee
  parameter FP_DIVSQRT          =  0,
  parameter SHARED_FP           =  0,
  parameter SHARED_DSP_MULT     =  0,
  parameter SHARED_INT_DIV      =  0,
  parameter SHARED_FP_DIVSQRT   =  0,
  parameter WAPUTYPE            =  0,
  parameter APU_NARGS_CPU       =  3,
  parameter APU_WOP_CPU         =  6,
  parameter APU_NDSFLAGS_CPU    = 15,
  parameter APU_NUSFLAGS_CPU    =  5,
  parameter DM_HaltAddress      = 32'h1A110800
)
(
  // Clock and Reset
  input  logic        clk_i,
  input  logic        rst_ni,

  input  logic        clock_en_i,    // enable clock, otherwise it is gated
  input  logic        test_en_i,     // enable all clock gates for testing

  input  logic        fregfile_disable_i,  // disable the fp regfile, using int regfile instead

  // Core ID, Cluster ID and boot address are considered more or less static
  input  logic [31:0] boot_addr_i,
  input  logic [ 3:0] core_id_i,
  input  logic [ 5:0] cluster_id_i,

  // Instruction memory interface
  output logic                         instr_req_o,
  input  logic                         instr_gnt_i,
  input  logic                         instr_rvalid_i,
  output logic                  [31:0] instr_addr_o,
  input  logic [INSTR_RDATA_WIDTH-1:0] instr_rdata_i,

  // Data memory interface
  output logic        data_req_o,
  input  logic        data_gnt_i,
  input  logic        data_rvalid_i,
  output logic        data_we_o,
  output logic [3:0]  data_be_o,
  output logic [31:0] data_addr_o,
  output logic [31:0] data_wdata_o,
  input  logic [31:0] data_rdata_i,

  // apu-interconnect
  // handshake signals
  output logic                           apu_master_req_o,
  output logic                           apu_master_ready_o,
  input logic                            apu_master_gnt_i,
  // request channel
  output logic [APU_NARGS_CPU-1:0][31:0] apu_master_operands_o,
  output logic [APU_WOP_CPU-1:0]         apu_master_op_o,
  output logic [WAPUTYPE-1:0]            apu_master_type_o,
  output logic [APU_NDSFLAGS_CPU-1:0]    apu_master_flags_o,
  // response channel
  input logic                            apu_master_valid_i,
  input logic [31:0]                     apu_master_result_i,
  input logic [APU_NUSFLAGS_CPU-1:0]     apu_master_flags_i,

  // Interrupt inputs
  input  logic        irq_i,                 // level sensitive IR lines
  input  logic [4:0]  irq_id_i,
  output logic        irq_ack_o,
  output logic [4:0]  irq_id_o,
  input  logic        irq_sec_i,

  output logic        sec_lvl_o,

  // Debug Interface
  input  logic        debug_req_i,


  // CPU Control Signals
  input  logic        fetch_enable_i,
  output logic        core_busy_o,

  input  logic [N_EXT_PERF_COUNTERS-1:0] ext_perf_counters_i
);

  localparam N_HWLP      = 2;
  localparam N_HWLP_BITS = $clog2(N_HWLP);
  localparam APU         = ((SHARED_DSP_MULT==1) | (SHARED_INT_DIV==1) | (FPU==1)) ? 1 : 0;

  // IF/ID signals
  logic              is_hwlp_id;
  logic [N_HWLP-1:0] hwlp_dec_cnt_id;
  logic              instr_valid_id;
  logic [31:0]       instr_rdata_id;    // Instruction sampled inside IF stage
  logic              is_compressed_id;
  logic              is_fetch_failed_id;
  logic              illegal_c_insn_id; // Illegal compressed instruction sent to ID stage
  logic [31:0]       pc_if;             // Program counter in IF stage
  logic [31:0]       pc_id;             // Program counter in ID stage

  logic              clear_instr_valid;
  logic              pc_set;
  logic [2:0]        pc_mux_id;     // Mux selector for next PC
  logic [2:0]        exc_pc_mux_id; // Mux selector for exception PC
  logic [5:0]        exc_cause;
  logic              trap_addr_mux;
  logic              lsu_load_err;
  logic              lsu_store_err;

  // ID performance counter signals
  logic        is_decoding;

  logic        useincr_addr_ex;   // Active when post increment
  logic        data_misaligned;

  logic        mult_multicycle;

  // Jump and branch target and decision (EX->IF)
  logic [31:0] jump_target_id, jump_target_ex;
  logic        branch_in_ex;
  logic        branch_decision;

  logic        ctrl_busy;
  logic        if_busy;
  logic        lsu_busy;
  logic        apu_busy;

  logic [31:0] pc_ex; // PC of last executed branch or p.elw

  // ALU Control
  logic        alu_en_ex;
  logic [ALU_OP_WIDTH-1:0] alu_operator_ex;
  logic [31:0] alu_operand_a_ex;
  logic [31:0] alu_operand_b_ex;
  logic [31:0] alu_operand_c_ex;
  logic [ 4:0] bmask_a_ex;
  logic [ 4:0] bmask_b_ex;
  logic [ 1:0] imm_vec_ext_ex;
  logic [ 1:0] alu_vec_mode_ex;
  logic        alu_is_clpx_ex, alu_is_subrot_ex;
  logic [ 1:0] alu_clpx_shift_ex;

  // Multiplier Control
  logic [ 2:0] mult_operator_ex;
  logic [31:0] mult_operand_a_ex;
  logic [31:0] mult_operand_b_ex;
  logic [31:0] mult_operand_c_ex;
  logic        mult_en_ex;
  logic        mult_sel_subword_ex;
  logic [ 1:0] mult_signed_mode_ex;
  logic [ 4:0] mult_imm_ex;
  logic [31:0] mult_dot_op_a_ex;
  logic [31:0] mult_dot_op_b_ex;
  logic [31:0] mult_dot_op_c_ex;
  logic [ 1:0] mult_dot_signed_ex;
  logic        mult_is_clpx_ex_o;
  logic [ 1:0] mult_clpx_shift_ex;
  logic        mult_clpx_img_ex;

  // FPU
  logic [C_PC-1:0]            fprec_csr;
  logic [C_RM-1:0]            frm_csr;
  logic [C_FFLAG-1:0]         fflags;
  logic [C_FFLAG-1:0]         fflags_csr;
  logic                       fflags_we;


  // APU
  logic                        apu_en_ex;
  logic [WAPUTYPE-1:0]         apu_type_ex;
  logic [APU_NDSFLAGS_CPU-1:0] apu_flags_ex;
  logic [APU_WOP_CPU-1:0]      apu_op_ex;
  logic [1:0]                  apu_lat_ex;
  logic [APU_NARGS_CPU-1:0][31:0]                 apu_operands_ex;
  logic [5:0]                  apu_waddr_ex;

  logic [2:0][5:0]             apu_read_regs;
  logic [2:0]                  apu_read_regs_valid;
  logic                        apu_read_dep;
  logic [1:0][5:0]             apu_write_regs;
  logic [1:0]                  apu_write_regs_valid;
  logic                        apu_write_dep;

  logic                        perf_apu_type;
  logic                        perf_apu_cont;
  logic                        perf_apu_dep;
  logic                        perf_apu_wb;

  // Register Write Control
  logic [5:0]  regfile_waddr_ex;
  logic        regfile_we_ex;
  logic [5:0]  regfile_waddr_fw_wb_o;        // From WB to ID
  logic        regfile_we_wb;
  logic [31:0] regfile_wdata;

  logic [5:0]  regfile_alu_waddr_ex;
  logic        regfile_alu_we_ex;

  logic [5:0]  regfile_alu_waddr_fw;
  logic        regfile_alu_we_fw;
  logic [31:0] regfile_alu_wdata_fw;

  // CSR control
  logic        csr_access_ex;
  logic  [1:0] csr_op_ex;
  logic [23:0] mtvec, utvec;

  logic        csr_access;
  logic  [1:0] csr_op;
  logic [11:0] csr_addr;
  logic [11:0] csr_addr_int;
  logic [31:0] csr_rdata;
  logic [31:0] csr_wdata;
  PrivLvl_t    current_priv_lvl;

  // Data Memory Control:  From ID stage (id-ex pipe) <--> load store unit
  logic        data_we_ex;
  logic [1:0]  data_type_ex;
  logic [1:0]  data_sign_ext_ex;
  logic [1:0]  data_reg_offset_ex;
  logic        data_req_ex;
  logic        data_load_event_ex;
  logic        data_misaligned_ex;

  logic [31:0] lsu_rdata;

  // stall control
  logic        halt_if;
  logic        id_ready;
  logic        ex_ready;

  logic        id_valid;
  logic        ex_valid;
  logic        wb_valid;

  logic        lsu_ready_ex;
  logic        lsu_ready_wb;

  logic        apu_ready_wb;

  // Signals between instruction core interface and pipe (if and id stages)
  logic        instr_req_int;    // Id stage asserts a req to instruction core interface

  // Interrupts
  logic        m_irq_enable, u_irq_enable;
  logic        csr_irq_sec;
  logic [31:0] mepc, uepc, depc;

  logic        csr_save_cause;
  logic        csr_save_if;
  logic        csr_save_id;
  logic        csr_save_ex;
  logic [5:0]  csr_cause;
  logic        csr_restore_mret_id;
  logic        csr_restore_uret_id;

  logic        csr_restore_dret_id;

  // debug mode and dcsr configuration
  logic        debug_mode;
  logic [2:0]  debug_cause;
  logic        debug_csr_save;
  logic        debug_single_step;
  logic        debug_ebreakm;
  logic        debug_ebreaku;

  // Hardware loop controller signals
  logic [N_HWLP-1:0] [31:0] hwlp_start;
  logic [N_HWLP-1:0] [31:0] hwlp_end;
  logic [N_HWLP-1:0] [31:0] hwlp_cnt;

  // used to write from CS registers to hardware loop registers
  logic   [N_HWLP_BITS-1:0] csr_hwlp_regid;
  logic               [2:0] csr_hwlp_we;
  logic              [31:0] csr_hwlp_data;


  // Performance Counters
  logic        perf_imiss;
  logic        perf_jump;
  logic        perf_jr_stall;
  logic        perf_ld_stall;
  logic        perf_pipeline_stall;

  //core busy signals
  logic        core_ctrl_firstfetch, core_busy_int, core_busy_q;


  //pmp signals
  logic  [N_PMP_ENTRIES-1:0] [31:0] pmp_addr;
  logic  [N_PMP_ENTRIES-1:0] [7:0]  pmp_cfg;

  logic                             data_req_pmp;
  logic [31:0]                      data_addr_pmp;
  logic                             data_we_pmp;
  logic                             data_gnt_pmp;
  logic                             data_err_pmp;
  logic                             data_err_ack;
  logic                             instr_req_pmp;
  logic                             instr_gnt_pmp;
  logic [31:0]                      instr_addr_pmp;
  logic                             instr_err_pmp;


  //Simchecker signal
  logic is_interrupt;
  assign is_interrupt = (pc_mux_id == PC_EXCEPTION) && (exc_pc_mux_id == EXC_PC_IRQ);

  // APU master signals
   generate
      if ( SHARED_FP ) begin
         assign apu_master_type_o  = apu_type_ex;
         assign apu_master_flags_o = apu_flags_ex;
         assign fflags_csr         = apu_master_flags_i;
      end
      else begin
         assign apu_master_type_o  = '0;
         assign apu_master_flags_o = '0;
         assign fflags_csr         = fflags;
      end
   endgenerate

`ifdef APU_TRACE

   int         apu_trace;
   string      fn;
   string      apu_waddr_trace;


   // open/close output file for writing
   initial
     begin
        wait(rst_ni == 1'b1);
        $sformat(fn, "apu_trace_core_%h_%h.log", cluster_id_i, core_id_i);
        $display("[APU_TRACER] Output filename is: %s", fn);
        apu_trace = $fopen(fn, "w");
        $fwrite(apu_trace, "time       register \tresult\n");

        while(1) begin

           @(negedge clk_i);
           if (ex_stage_i.apu_valid == 1'b1) begin
              if (ex_stage_i.apu_waddr>31)
                $sformat(apu_waddr_trace, "f%d",ex_stage_i.apu_waddr[4:0]);
              else
                $sformat(apu_waddr_trace, "x%d",ex_stage_i.apu_waddr[4:0]);
              $fwrite(apu_trace, "%t %s \t\t%h\n", $time, apu_waddr_trace, ex_stage_i.apu_result);
           end
        end

   end

   final
     begin
        $fclose(apu_trace);
     end
`endif

  //////////////////////////////////////////////////////////////////////////////////////////////
  //   ____ _            _      __  __                                                   _    //
  //  / ___| | ___   ___| | __ |  \/  | __ _ _ __   __ _  __ _  ___ _ __ ___   ___ _ __ | |_  //
  // | |   | |/ _ \ / __| |/ / | |\/| |/ _` | '_ \ / _` |/ _` |/ _ \ '_ ` _ \ / _ \ '_ \| __| //
  // | |___| | (_) | (__|   <  | |  | | (_| | | | | (_| | (_| |  __/ | | | | |  __/ | | | |_  //
  //  \____|_|\___/ \___|_|\_\ |_|  |_|\__,_|_| |_|\__,_|\__, |\___|_| |_| |_|\___|_| |_|\__| //
  //                                                     |___/                                //
  //////////////////////////////////////////////////////////////////////////////////////////////

  logic        clk;

  logic        clock_en;


  logic        sleeping;


  assign core_busy_o = core_ctrl_firstfetch ? 1'b1 : core_busy_q;

  // if we are sleeping on a barrier let's just wait on the instruction
  // interface to finish loading instructions
  assign core_busy_int = (PULP_CLUSTER & data_load_event_ex & data_req_o) ? (if_busy | apu_busy) : (if_busy | ctrl_busy | lsu_busy | apu_busy);

  assign clock_en      = PULP_CLUSTER ? clock_en_i | core_busy_o : irq_i | core_busy_o;

  assign sleeping      = ~core_busy_o;


  always_ff @(posedge clk_i, negedge rst_ni)
  begin
    if (rst_ni == 1'b0) begin
      core_busy_q <= 1'b0;
    end else begin
      core_busy_q <= core_busy_int;
    end
  end

  // main clock gate of the core
  // generates all clocks except the one for the debug unit which is
  // independent
  cluster_clock_gating core_clock_gate_i
  (
    .clk_i     ( clk_i           ),
    .en_i      ( clock_en        ),
    .test_en_i ( test_en_i       ),
    .clk_o     ( clk             )
  );

  //////////////////////////////////////////////////
  //   ___ _____   ____ _____  _    ____ _____    //
  //  |_ _|  ___| / ___|_   _|/ \  / ___| ____|   //
  //   | || |_    \___ \ | | / _ \| |  _|  _|     //
  //   | ||  _|    ___) || |/ ___ \ |_| | |___    //
  //  |___|_|     |____/ |_/_/   \_\____|_____|   //
  //                                              //
  //////////////////////////////////////////////////
  riscv_if_stage
  #(
    .N_HWLP              ( N_HWLP            ),
    .RDATA_WIDTH         ( INSTR_RDATA_WIDTH ),
    .FPU                 ( FPU               ),
    .DM_HaltAddress      ( DM_HaltAddress    )
  )
  if_stage_i
  (
    .clk                 ( clk               ),
    .rst_n               ( rst_ni            ),

    // boot address
    .boot_addr_i         ( boot_addr_i[31:1] ),

    // trap vector location
    .m_trap_base_addr_i  ( mtvec             ),
    .u_trap_base_addr_i  ( utvec             ),
    .trap_addr_mux_i     ( trap_addr_mux     ),

    // instruction request control
    .req_i               ( instr_req_int     ),

    // instruction cache interface
    .instr_req_o         ( instr_req_pmp     ),
    .instr_addr_o        ( instr_addr_pmp    ),
    .instr_gnt_i         ( instr_gnt_pmp     ),
    .instr_rvalid_i      ( instr_rvalid_i    ),
    .instr_rdata_i       ( instr_rdata_i     ),
    .instr_err_pmp_i     ( instr_err_pmp     ),

    // outputs to ID stage
    .hwlp_dec_cnt_id_o   ( hwlp_dec_cnt_id   ),
    .is_hwlp_id_o        ( is_hwlp_id        ),
    .instr_valid_id_o    ( instr_valid_id    ),
    .instr_rdata_id_o    ( instr_rdata_id    ),
    .is_compressed_id_o  ( is_compressed_id  ),
    .illegal_c_insn_id_o ( illegal_c_insn_id ),
    .pc_if_o             ( pc_if             ),
    .pc_id_o             ( pc_id             ),
    .is_fetch_failed_o   ( is_fetch_failed_id ),

    // control signals
    .clear_instr_valid_i ( clear_instr_valid ),
    .pc_set_i            ( pc_set            ),

    .mepc_i              ( mepc              ), // exception return address
    .uepc_i              ( uepc              ), // exception return address

    .depc_i              ( depc              ), // debug return address

    .pc_mux_i            ( pc_mux_id         ), // sel for pc multiplexer
    .exc_pc_mux_i        ( exc_pc_mux_id     ),
    .exc_vec_pc_mux_i    ( exc_cause[4:0]    ),

    // from hwloop registers
    .hwlp_start_i        ( hwlp_start        ),
    .hwlp_end_i          ( hwlp_end          ),
    .hwlp_cnt_i          ( hwlp_cnt          ),


    // Jump targets
    .jump_target_id_i    ( jump_target_id    ),
    .jump_target_ex_i    ( jump_target_ex    ),

    // pipeline stalls
    .halt_if_i           ( halt_if           ),
    .id_ready_i          ( id_ready          ),

    .if_busy_o           ( if_busy           ),
    .perf_imiss_o        ( perf_imiss        )
  );


  /////////////////////////////////////////////////
  //   ___ ____    ____ _____  _    ____ _____   //
  //  |_ _|  _ \  / ___|_   _|/ \  / ___| ____|  //
  //   | || | | | \___ \ | | / _ \| |  _|  _|    //
  //   | || |_| |  ___) || |/ ___ \ |_| | |___   //
  //  |___|____/  |____/ |_/_/   \_\____|_____|  //
  //                                             //
  /////////////////////////////////////////////////
  riscv_id_stage
  #(
    .N_HWLP                       ( N_HWLP               ),
    .PULP_SECURE                  ( PULP_SECURE          ),
    .APU                          ( APU                  ),
    .FPU                          ( FPU                  ),
    .FP_DIVSQRT                   ( FP_DIVSQRT           ),
    .SHARED_FP                    ( SHARED_FP            ),
    .SHARED_DSP_MULT              ( SHARED_DSP_MULT      ),
    .SHARED_INT_DIV               ( SHARED_INT_DIV       ),
    .SHARED_FP_DIVSQRT            ( SHARED_FP_DIVSQRT    ),
    .WAPUTYPE                     ( WAPUTYPE             ),
    .APU_NARGS_CPU                ( APU_NARGS_CPU        ),
    .APU_WOP_CPU                  ( APU_WOP_CPU          ),
    .APU_NDSFLAGS_CPU             ( APU_NDSFLAGS_CPU     ),
    .APU_NUSFLAGS_CPU             ( APU_NUSFLAGS_CPU     )
  )
  id_stage_i
  (
    .clk                          ( clk                  ),
    .rst_n                        ( rst_ni               ),

    .test_en_i                    ( test_en_i            ),

    .fregfile_disable_i           ( fregfile_disable_i   ),

    // Processor Enable
    .fetch_enable_i               ( fetch_enable_i       ),
    .ctrl_busy_o                  ( ctrl_busy            ),
    .core_ctrl_firstfetch_o       ( core_ctrl_firstfetch ),
    .is_decoding_o                ( is_decoding          ),

    // Interface to instruction memory
    .hwlp_dec_cnt_i               ( hwlp_dec_cnt_id      ),
    .is_hwlp_i                    ( is_hwlp_id           ),
    .instr_valid_i                ( instr_valid_id       ),
    .instr_rdata_i                ( instr_rdata_id       ),
    .instr_req_o                  ( instr_req_int        ),

    // Jumps and branches
    .branch_in_ex_o               ( branch_in_ex         ),
    .branch_decision_i            ( branch_decision      ),
    .jump_target_o                ( jump_target_id       ),

    // IF and ID control signals
    .clear_instr_valid_o          ( clear_instr_valid    ),
    .pc_set_o                     ( pc_set               ),
    .pc_mux_o                     ( pc_mux_id            ),
    .exc_pc_mux_o                 ( exc_pc_mux_id        ),
    .exc_cause_o                  ( exc_cause            ),
    .trap_addr_mux_o              ( trap_addr_mux        ),
    .illegal_c_insn_i             ( illegal_c_insn_id    ),
    .is_compressed_i              ( is_compressed_id     ),
    .is_fetch_failed_i            ( is_fetch_failed_id   ),

    .pc_if_i                      ( pc_if                ),
    .pc_id_i                      ( pc_id                ),

    // Stalls
    .halt_if_o                    ( halt_if              ),

    .id_ready_o                   ( id_ready             ),
    .ex_ready_i                   ( ex_ready             ),
    .wb_ready_i                   ( lsu_ready_wb         ),

    .id_valid_o                   ( id_valid             ),
    .ex_valid_i                   ( ex_valid             ),

    // From the Pipeline ID/EX
    .pc_ex_o                      ( pc_ex                ),

    .alu_en_ex_o                  ( alu_en_ex            ),
    .alu_operator_ex_o            ( alu_operator_ex      ),
    .alu_operand_a_ex_o           ( alu_operand_a_ex     ),
    .alu_operand_b_ex_o           ( alu_operand_b_ex     ),
    .alu_operand_c_ex_o           ( alu_operand_c_ex     ),
    .bmask_a_ex_o                 ( bmask_a_ex           ),
    .bmask_b_ex_o                 ( bmask_b_ex           ),
    .imm_vec_ext_ex_o             ( imm_vec_ext_ex       ),
    .alu_vec_mode_ex_o            ( alu_vec_mode_ex      ),
    .alu_is_clpx_ex_o             ( alu_is_clpx_ex       ),
    .alu_is_subrot_ex_o           ( alu_is_subrot_ex     ),
    .alu_clpx_shift_ex_o          ( alu_clpx_shift_ex    ),

    .regfile_waddr_ex_o           ( regfile_waddr_ex     ),
    .regfile_we_ex_o              ( regfile_we_ex        ),

    .regfile_alu_we_ex_o          ( regfile_alu_we_ex    ),
    .regfile_alu_waddr_ex_o       ( regfile_alu_waddr_ex ),

    // MUL
    .mult_operator_ex_o           ( mult_operator_ex     ), // from ID to EX stage
    .mult_en_ex_o                 ( mult_en_ex           ), // from ID to EX stage
    .mult_sel_subword_ex_o        ( mult_sel_subword_ex  ), // from ID to EX stage
    .mult_signed_mode_ex_o        ( mult_signed_mode_ex  ), // from ID to EX stage
    .mult_operand_a_ex_o          ( mult_operand_a_ex    ), // from ID to EX stage
    .mult_operand_b_ex_o          ( mult_operand_b_ex    ), // from ID to EX stage
    .mult_operand_c_ex_o          ( mult_operand_c_ex    ), // from ID to EX stage
    .mult_imm_ex_o                ( mult_imm_ex          ), // from ID to EX stage

    .mult_dot_op_a_ex_o           ( mult_dot_op_a_ex     ), // from ID to EX stage
    .mult_dot_op_b_ex_o           ( mult_dot_op_b_ex     ), // from ID to EX stage
    .mult_dot_op_c_ex_o           ( mult_dot_op_c_ex     ), // from ID to EX stage
    .mult_dot_signed_ex_o         ( mult_dot_signed_ex   ), // from ID to EX stage
    .mult_is_clpx_ex_o            ( mult_is_clpx_ex      ), // from ID to EX stage
    .mult_clpx_shift_ex_o         ( mult_clpx_shift_ex   ), // from ID to EX stage
    .mult_clpx_img_ex_o           ( mult_clpx_img_ex     ), // from ID to EX stage

    // FPU
    .frm_i                        ( frm_csr                 ),

    // APU
    .apu_en_ex_o                  ( apu_en_ex               ),
    .apu_type_ex_o                ( apu_type_ex             ),
    .apu_op_ex_o                  ( apu_op_ex               ),
    .apu_lat_ex_o                 ( apu_lat_ex              ),
    .apu_operands_ex_o            ( apu_operands_ex         ),
    .apu_flags_ex_o               ( apu_flags_ex            ),
    .apu_waddr_ex_o               ( apu_waddr_ex            ),

    .apu_read_regs_o              ( apu_read_regs           ),
    .apu_read_regs_valid_o        ( apu_read_regs_valid     ),
    .apu_read_dep_i               ( apu_read_dep            ),
    .apu_write_regs_o             ( apu_write_regs          ),
    .apu_write_regs_valid_o       ( apu_write_regs_valid    ),
    .apu_write_dep_i              ( apu_write_dep           ),
    .apu_perf_dep_o               ( perf_apu_dep            ),
    .apu_busy_i                   ( apu_busy                ),

    // CSR ID/EX
    .csr_access_ex_o              ( csr_access_ex        ),
    .csr_op_ex_o                  ( csr_op_ex            ),
    .current_priv_lvl_i           ( current_priv_lvl     ),
    .csr_irq_sec_o                ( csr_irq_sec          ),
    .csr_cause_o                  ( csr_cause            ),
    .csr_save_if_o                ( csr_save_if          ), // control signal to save pc
    .csr_save_id_o                ( csr_save_id          ), // control signal to save pc
    .csr_save_ex_o                ( csr_save_ex          ), // control signal to save pc
    .csr_restore_mret_id_o        ( csr_restore_mret_id  ), // control signal to restore pc
    .csr_restore_uret_id_o        ( csr_restore_uret_id  ), // control signal to restore pc

    .csr_restore_dret_id_o        ( csr_restore_dret_id  ), // control signal to restore pc

    .csr_save_cause_o             ( csr_save_cause       ),

    // hardware loop signals to IF hwlp controller
    .hwlp_start_o                 ( hwlp_start           ),
    .hwlp_end_o                   ( hwlp_end             ),
    .hwlp_cnt_o                   ( hwlp_cnt             ),

    // hardware loop signals from CSR
    .csr_hwlp_regid_i             ( csr_hwlp_regid       ),
    .csr_hwlp_we_i                ( csr_hwlp_we          ),
    .csr_hwlp_data_i              ( csr_hwlp_data        ),

    // LSU
    .data_req_ex_o                ( data_req_ex          ), // to load store unit
    .data_we_ex_o                 ( data_we_ex           ), // to load store unit
    .data_type_ex_o               ( data_type_ex         ), // to load store unit
    .data_sign_ext_ex_o           ( data_sign_ext_ex     ), // to load store unit
    .data_reg_offset_ex_o         ( data_reg_offset_ex   ), // to load store unit
    .data_load_event_ex_o         ( data_load_event_ex   ), // to load store unit

    .data_misaligned_ex_o         ( data_misaligned_ex   ), // to load store unit

    .prepost_useincr_ex_o         ( useincr_addr_ex      ),
    .data_misaligned_i            ( data_misaligned      ),
    .data_err_i                   ( data_err_pmp         ),
    .data_err_ack_o               ( data_err_ack         ),
    // Interrupt Signals
    .irq_i                        ( irq_i                ), // incoming interrupts
    .irq_sec_i                    ( (PULP_SECURE) ? irq_sec_i : 1'b0 ),
    .irq_id_i                     ( irq_id_i             ),
    .m_irq_enable_i               ( m_irq_enable         ),
    .u_irq_enable_i               ( u_irq_enable         ),
    .irq_ack_o                    ( irq_ack_o            ),
    .irq_id_o                     ( irq_id_o             ),

    // Debug Signal
    .debug_mode_o                 ( debug_mode           ),
    .debug_cause_o                ( debug_cause          ),
    .debug_csr_save_o             ( debug_csr_save       ),
    .debug_req_i                  ( debug_req_i          ),
    .debug_single_step_i          ( debug_single_step    ),
    .debug_ebreakm_i              ( debug_ebreakm        ),
    .debug_ebreaku_i              ( debug_ebreaku        ),

    // Forward Signals
    .regfile_waddr_wb_i           ( regfile_waddr_fw_wb_o),  // Write address ex-wb pipeline
    .regfile_we_wb_i              ( regfile_we_wb        ),  // write enable for the register file
    .regfile_wdata_wb_i           ( regfile_wdata        ),  // write data to commit in the register file

    .regfile_alu_waddr_fw_i       ( regfile_alu_waddr_fw ),
    .regfile_alu_we_fw_i          ( regfile_alu_we_fw    ),
    .regfile_alu_wdata_fw_i       ( regfile_alu_wdata_fw ),

    // from ALU
    .mult_multicycle_i            ( mult_multicycle      ),

    // Performance Counters
    .perf_jump_o                  ( perf_jump            ),
    .perf_jr_stall_o              ( perf_jr_stall        ),
    .perf_ld_stall_o              ( perf_ld_stall        ),
    .perf_pipeline_stall_o        ( perf_pipeline_stall  )
  );


  /////////////////////////////////////////////////////
  //   _______  __  ____ _____  _    ____ _____      //
  //  | ____\ \/ / / ___|_   _|/ \  / ___| ____|     //
  //  |  _|  \  /  \___ \ | | / _ \| |  _|  _|       //
  //  | |___ /  \   ___) || |/ ___ \ |_| | |___      //
  //  |_____/_/\_\ |____/ |_/_/   \_\____|_____|     //
  //                                                 //
  /////////////////////////////////////////////////////
  riscv_ex_stage
  #(
   .FPU              ( FPU                ),
   .FP_DIVSQRT       ( FP_DIVSQRT         ),
   .SHARED_FP        ( SHARED_FP          ),
   .SHARED_DSP_MULT  ( SHARED_DSP_MULT    ),
   .SHARED_INT_DIV   ( SHARED_INT_DIV     ),
   .APU_NARGS_CPU    ( APU_NARGS_CPU      ),
   .APU_WOP_CPU      ( APU_WOP_CPU        ),
   .APU_NDSFLAGS_CPU ( APU_NDSFLAGS_CPU   ),
   .APU_NUSFLAGS_CPU ( APU_NUSFLAGS_CPU   )
  )
  ex_stage_i
  (
    // Global signals: Clock and active low asynchronous reset
    .clk                        ( clk                          ),
    .rst_n                      ( rst_ni                       ),

    // Alu signals from ID stage
    .alu_en_i                   ( alu_en_ex                    ),
    .alu_operator_i             ( alu_operator_ex              ), // from ID/EX pipe registers
    .alu_operand_a_i            ( alu_operand_a_ex             ), // from ID/EX pipe registers
    .alu_operand_b_i            ( alu_operand_b_ex             ), // from ID/EX pipe registers
    .alu_operand_c_i            ( alu_operand_c_ex             ), // from ID/EX pipe registers
    .bmask_a_i                  ( bmask_a_ex                   ), // from ID/EX pipe registers
    .bmask_b_i                  ( bmask_b_ex                   ), // from ID/EX pipe registers
    .imm_vec_ext_i              ( imm_vec_ext_ex               ), // from ID/EX pipe registers
    .alu_vec_mode_i             ( alu_vec_mode_ex              ), // from ID/EX pipe registers
    .alu_is_clpx_i              ( alu_is_clpx_ex               ), // from ID/EX pipe registers
    .alu_is_subrot_i            ( alu_is_subrot_ex             ), // from ID/Ex pipe registers
    .alu_clpx_shift_i           ( alu_clpx_shift_ex            ), // from ID/EX pipe registers

    // Multipler
    .mult_operator_i            ( mult_operator_ex             ), // from ID/EX pipe registers
    .mult_operand_a_i           ( mult_operand_a_ex            ), // from ID/EX pipe registers
    .mult_operand_b_i           ( mult_operand_b_ex            ), // from ID/EX pipe registers
    .mult_operand_c_i           ( mult_operand_c_ex            ), // from ID/EX pipe registers
    .mult_en_i                  ( mult_en_ex                   ), // from ID/EX pipe registers
    .mult_sel_subword_i         ( mult_sel_subword_ex          ), // from ID/EX pipe registers
    .mult_signed_mode_i         ( mult_signed_mode_ex          ), // from ID/EX pipe registers
    .mult_imm_i                 ( mult_imm_ex                  ), // from ID/EX pipe registers
    .mult_dot_op_a_i            ( mult_dot_op_a_ex             ), // from ID/EX pipe registers
    .mult_dot_op_b_i            ( mult_dot_op_b_ex             ), // from ID/EX pipe registers
    .mult_dot_op_c_i            ( mult_dot_op_c_ex             ), // from ID/EX pipe registers
    .mult_dot_signed_i          ( mult_dot_signed_ex           ), // from ID/EX pipe registers
    .mult_is_clpx_i             ( mult_is_clpx_ex              ), // from ID/EX pipe registers
    .mult_clpx_shift_i          ( mult_clpx_shift_ex           ), // from ID/EX pipe registers
    .mult_clpx_img_i            ( mult_clpx_img_ex             ), // from ID/EX pipe registers

    .mult_multicycle_o          ( mult_multicycle              ), // to ID/EX pipe registers

    // FPU
    .fpu_prec_i                 ( fprec_csr                    ),
    .fpu_fflags_o               ( fflags                       ),
    .fpu_fflags_we_o            ( fflags_we                    ),

    // APU
    .apu_en_i                   ( apu_en_ex                    ),
    .apu_op_i                   ( apu_op_ex                    ),
    .apu_lat_i                  ( apu_lat_ex                   ),
    .apu_operands_i             ( apu_operands_ex              ),
    .apu_waddr_i                ( apu_waddr_ex                 ),
    .apu_flags_i                ( apu_flags_ex                 ),

    .apu_read_regs_i            ( apu_read_regs                ),
    .apu_read_regs_valid_i      ( apu_read_regs_valid          ),
    .apu_read_dep_o             ( apu_read_dep                 ),
    .apu_write_regs_i           ( apu_write_regs               ),
    .apu_write_regs_valid_i     ( apu_write_regs_valid         ),
    .apu_write_dep_o            ( apu_write_dep                ),

    .apu_perf_type_o            ( perf_apu_type                ),
    .apu_perf_cont_o            ( perf_apu_cont                ),
    .apu_perf_wb_o              ( perf_apu_wb                  ),
    .apu_ready_wb_o             ( apu_ready_wb                 ),
    .apu_busy_o                 ( apu_busy                     ),

    // apu-interconnect
    // handshake signals
    .apu_master_req_o           ( apu_master_req_o             ),
    .apu_master_ready_o         ( apu_master_ready_o           ),
    .apu_master_gnt_i           ( apu_master_gnt_i             ),
    // request channel
    .apu_master_operands_o      ( apu_master_operands_o        ),
    .apu_master_op_o            ( apu_master_op_o              ),
    // response channel
    .apu_master_valid_i         ( apu_master_valid_i           ),
    .apu_master_result_i        ( apu_master_result_i          ),

    .lsu_en_i                   ( data_req_ex                  ),
    .lsu_rdata_i                ( lsu_rdata                    ),

    // interface with CSRs
    .csr_access_i               ( csr_access_ex                ),
    .csr_rdata_i                ( csr_rdata                    ),

    // From ID Stage: Regfile control signals
    .branch_in_ex_i             ( branch_in_ex                 ),
    .regfile_alu_waddr_i        ( regfile_alu_waddr_ex         ),
    .regfile_alu_we_i           ( regfile_alu_we_ex            ),

    .regfile_waddr_i            ( regfile_waddr_ex             ),
    .regfile_we_i               ( regfile_we_ex                ),

    // Output of ex stage pipeline
    .regfile_waddr_wb_o         ( regfile_waddr_fw_wb_o        ),
    .regfile_we_wb_o            ( regfile_we_wb                ),
    .regfile_wdata_wb_o         ( regfile_wdata                ),

    // To IF: Jump and branch target and decision
    .jump_target_o              ( jump_target_ex               ),
    .branch_decision_o          ( branch_decision              ),

    // To ID stage: Forwarding signals
    .regfile_alu_waddr_fw_o     ( regfile_alu_waddr_fw         ),
    .regfile_alu_we_fw_o        ( regfile_alu_we_fw            ),
    .regfile_alu_wdata_fw_o     ( regfile_alu_wdata_fw         ),

    // stall control
    .lsu_ready_ex_i             ( lsu_ready_ex                 ),
    .lsu_err_i                  ( data_err_pmp                 ),

    .ex_ready_o                 ( ex_ready                     ),
    .ex_valid_o                 ( ex_valid                     ),
    .wb_ready_i                 ( lsu_ready_wb                 )
  );


  ////////////////////////////////////////////////////////////////////////////////////////
  //    _     ___    _    ____    ____ _____ ___  ____  _____   _   _ _   _ ___ _____   //
  //   | |   / _ \  / \  |  _ \  / ___|_   _/ _ \|  _ \| ____| | | | | \ | |_ _|_   _|  //
  //   | |  | | | |/ _ \ | | | | \___ \ | || | | | |_) |  _|   | | | |  \| || |  | |    //
  //   | |__| |_| / ___ \| |_| |  ___) || || |_| |  _ <| |___  | |_| | |\  || |  | |    //
  //   |_____\___/_/   \_\____/  |____/ |_| \___/|_| \_\_____|  \___/|_| \_|___| |_|    //
  //                                                                                    //
  ////////////////////////////////////////////////////////////////////////////////////////

  riscv_load_store_unit  load_store_unit_i
  (
    .clk                   ( clk                ),
    .rst_n                 ( rst_ni             ),

    //output to data memory
    .data_req_o            ( data_req_pmp       ),
    .data_gnt_i            ( data_gnt_pmp       ),
    .data_rvalid_i         ( data_rvalid_i      ),
    .data_err_i            ( data_err_pmp       ),

    .data_addr_o           ( data_addr_pmp      ),
    .data_we_o             ( data_we_o          ),
    .data_be_o             ( data_be_o          ),
    .data_wdata_o          ( data_wdata_o       ),
    .data_rdata_i          ( data_rdata_i       ),

    // signal from ex stage
    .data_we_ex_i          ( data_we_ex         ),
    .data_type_ex_i        ( data_type_ex       ),
    .data_wdata_ex_i       ( alu_operand_c_ex   ),
    .data_reg_offset_ex_i  ( data_reg_offset_ex ),
    .data_sign_ext_ex_i    ( data_sign_ext_ex   ),  // sign extension

    .data_rdata_ex_o       ( lsu_rdata          ),
    .data_req_ex_i         ( data_req_ex        ),
    .operand_a_ex_i        ( alu_operand_a_ex   ),
    .operand_b_ex_i        ( alu_operand_b_ex   ),
    .addr_useincr_ex_i     ( useincr_addr_ex    ),

    .data_misaligned_ex_i  ( data_misaligned_ex ), // from ID/EX pipeline
    .data_misaligned_o     ( data_misaligned    ),

    // control signals
    .lsu_ready_ex_o        ( lsu_ready_ex       ),
    .lsu_ready_wb_o        ( lsu_ready_wb       ),

    .ex_valid_i            ( ex_valid           ),
    .busy_o                ( lsu_busy           )
  );

  assign wb_valid = lsu_ready_wb & apu_ready_wb;


  //////////////////////////////////////
  //        ____ ____  ____           //
  //       / ___/ ___||  _ \ ___      //
  //      | |   \___ \| |_) / __|     //
  //      | |___ ___) |  _ <\__ \     //
  //       \____|____/|_| \_\___/     //
  //                                  //
  //   Control and Status Registers   //
  //////////////////////////////////////

  riscv_cs_registers
  #(
    .N_EXT_CNT       ( N_EXT_PERF_COUNTERS   ),
    .FPU             ( FPU                   ),
    .APU             ( APU                   ),
    .PULP_SECURE     ( PULP_SECURE           ),
    .USE_PMP         ( USE_PMP               ),
    .N_PMP_ENTRIES   ( N_PMP_ENTRIES         )
  )
  cs_registers_i
  (
    .clk                     ( clk                ),
    .rst_n                   ( rst_ni             ),

    // Core and Cluster ID from outside
    .core_id_i               ( core_id_i          ),
    .cluster_id_i            ( cluster_id_i       ),
    .mtvec_o                 ( mtvec              ),
    .utvec_o                 ( utvec              ),
    // boot address
    .boot_addr_i             ( boot_addr_i[31:1]  ),
    // Interface to CSRs (SRAM like)
    .csr_access_i            ( csr_access         ),
    .csr_addr_i              ( csr_addr           ),
    .csr_wdata_i             ( csr_wdata          ),
    .csr_op_i                ( csr_op             ),
    .csr_rdata_o             ( csr_rdata          ),

    .frm_o                   ( frm_csr            ),
    .fprec_o                 ( fprec_csr          ),
    .fflags_i                ( fflags_csr         ),
    .fflags_we_i             ( fflags_we          ),

    // Interrupt related control signals
    .m_irq_enable_o          ( m_irq_enable       ),
    .u_irq_enable_o          ( u_irq_enable       ),
    .csr_irq_sec_i           ( csr_irq_sec        ),
    .sec_lvl_o               ( sec_lvl_o          ),
    .mepc_o                  ( mepc               ),
    .uepc_o                  ( uepc               ),

    // debug
    .debug_mode_i            ( debug_mode         ),
    .debug_cause_i           ( debug_cause        ),
    .debug_csr_save_i        ( debug_csr_save     ),
    .depc_o                  ( depc               ),
    .debug_single_step_o     ( debug_single_step  ),
    .debug_ebreakm_o         ( debug_ebreakm      ),
    .debug_ebreaku_o         ( debug_ebreaku      ),

    .priv_lvl_o              ( current_priv_lvl   ),

    .pmp_addr_o              ( pmp_addr           ),
    .pmp_cfg_o               ( pmp_cfg            ),

    .pc_if_i                 ( pc_if              ),
    .pc_id_i                 ( pc_id              ),
    .pc_ex_i                 ( pc_ex              ),

    .csr_save_if_i           ( csr_save_if        ),
    .csr_save_id_i           ( csr_save_id        ),
    .csr_save_ex_i           ( csr_save_ex        ),
    .csr_restore_mret_i      ( csr_restore_mret_id ),
    .csr_restore_uret_i      ( csr_restore_uret_id ),

    .csr_restore_dret_i      ( csr_restore_dret_id ),

    .csr_cause_i             ( csr_cause          ),
    .csr_save_cause_i        ( csr_save_cause     ),

    // from hwloop registers
    .hwlp_start_i            ( hwlp_start         ),
    .hwlp_end_i              ( hwlp_end           ),
    .hwlp_cnt_i              ( hwlp_cnt           ),

    .hwlp_regid_o            ( csr_hwlp_regid     ),
    .hwlp_we_o               ( csr_hwlp_we        ),
    .hwlp_data_o             ( csr_hwlp_data      ),

    // performance counter related signals
    .id_valid_i              ( id_valid           ),
    .is_compressed_i         ( is_compressed_id   ),
    .is_decoding_i           ( is_decoding        ),

    .imiss_i                 ( perf_imiss         ),
    .pc_set_i                ( pc_set             ),
    .jump_i                  ( perf_jump          ),
    .branch_i                ( branch_in_ex       ),
    .branch_taken_i          ( branch_decision    ),
    .ld_stall_i              ( perf_ld_stall      ),
    .jr_stall_i              ( perf_jr_stall      ),
    .pipeline_stall_i        ( perf_pipeline_stall ),

    .apu_typeconflict_i      ( perf_apu_type      ),
    .apu_contention_i        ( perf_apu_cont      ),
    .apu_dep_i               ( perf_apu_dep       ),
    .apu_wb_i                ( perf_apu_wb        ),

    .mem_load_i              ( data_req_o & data_gnt_i & (~data_we_o) ),
    .mem_store_i             ( data_req_o & data_gnt_i & data_we_o    ),

    .ext_counters_i          ( ext_perf_counters_i                    )
  );

  //  CSR access
  assign csr_access   =  csr_access_ex;
  assign csr_addr     =  csr_addr_int;
  assign csr_wdata    =  alu_operand_a_ex;
  assign csr_op       =  csr_op_ex;

  assign csr_addr_int = csr_access_ex ? alu_operand_b_ex[11:0] : '0;



  ///////////////////////////
  //   ____  __  __ ____   //
  //  |  _ \|  \/  |  _ \  //
  //  | |_) | |\/| | |_) | //
  //  |  __/| |  | |  __/  //
  //  |_|   |_|  |_|_|     //
  //                       //
  ///////////////////////////

  generate
<<<<<<< HEAD
  if(PULP_SECURE && USE_PMP) begin
=======
  if(PULP_SECURE && USE_PMP) begin : RISCY_PMP
>>>>>>> ec1a1aee
  riscv_pmp
  #(
     .N_PMP_ENTRIES(N_PMP_ENTRIES)
  )
  pmp_unit_i
  (
    .clk                     ( clk                ),
    .rst_n                   ( rst_ni             ),

    .pmp_privil_mode_i       ( current_priv_lvl   ),

    .pmp_addr_i              ( pmp_addr           ),
    .pmp_cfg_i               ( pmp_cfg            ),


    .data_req_i              ( data_req_pmp       ),
    .data_addr_i             ( data_addr_pmp      ),
    .data_we_i               ( data_we_o          ),
    .data_gnt_o              ( data_gnt_pmp       ),

    .data_req_o              ( data_req_o         ),
    .data_gnt_i              ( data_gnt_i         ),
    .data_addr_o             ( data_addr_o        ),
    .data_err_o              ( data_err_pmp       ),
    .data_err_ack_i          ( data_err_ack       ),

    .instr_req_i             ( instr_req_pmp      ),
    .instr_addr_i            ( instr_addr_pmp     ),
    .instr_gnt_o             ( instr_gnt_pmp      ),

    .instr_req_o             ( instr_req_o        ),
    .instr_gnt_i             ( instr_gnt_i        ),
    .instr_addr_o            ( instr_addr_o       ),
    .instr_err_o             ( instr_err_pmp      )
  );
  end else begin
    assign instr_req_o   = instr_req_pmp;
    assign instr_addr_o  = instr_addr_pmp;
    assign instr_gnt_pmp = instr_gnt_i;
    assign instr_err_pmp = 1'b0;

    assign data_req_o    = data_req_pmp;
    assign data_addr_o   = data_addr_pmp;
    assign data_gnt_pmp  = data_gnt_i;
    assign data_err_pmp  = 1'b0;
  end
  endgenerate


`ifndef VERILATOR
`ifdef TRACE_EXECUTION

  logic tracer_clk;
  assign #1 tracer_clk = clk_i;

  riscv_tracer riscv_tracer_i
  (
    .clk            ( tracer_clk                           ), // always-running clock for tracing
    .rst_n          ( rst_ni                               ),

    .fetch_enable   ( fetch_enable_i                       ),
    .core_id        ( core_id_i                            ),
    .cluster_id     ( cluster_id_i                         ),

    .pc             ( id_stage_i.pc_id_i                   ),
    .instr          ( id_stage_i.instr                     ),
    .compressed     ( id_stage_i.is_compressed_i           ),
    .id_valid       ( id_stage_i.id_valid_o                ),
    .is_decoding    ( id_stage_i.is_decoding_o             ),
    .pipe_flush     ( id_stage_i.controller_i.pipe_flush_i ),
    .mret           ( id_stage_i.controller_i.mret_insn_i  ),
    .uret           ( id_stage_i.controller_i.uret_insn_i  ),
    .dret           ( id_stage_i.controller_i.dret_insn_i  ),
    .ecall          ( id_stage_i.controller_i.ecall_insn_i ),
    .ebreak         ( id_stage_i.controller_i.ebrk_insn_i  ),
    .rs1_value      ( id_stage_i.operand_a_fw_id           ),
    .rs2_value      ( id_stage_i.operand_b_fw_id           ),
    .rs3_value      ( id_stage_i.alu_operand_c             ),
    .rs2_value_vec  ( id_stage_i.alu_operand_b             ),

    .rs1_is_fp      ( id_stage_i.regfile_fp_a              ),
    .rs2_is_fp      ( id_stage_i.regfile_fp_b              ),
    .rs3_is_fp      ( id_stage_i.regfile_fp_c              ),
    .rd_is_fp       ( id_stage_i.regfile_fp_d              ),

    .ex_valid       ( ex_valid                             ),
    .ex_reg_addr    ( regfile_alu_waddr_fw                 ),
    .ex_reg_we      ( regfile_alu_we_fw                    ),
    .ex_reg_wdata   ( regfile_alu_wdata_fw                 ),

    .ex_data_addr   ( data_addr_o                          ),
    .ex_data_req    ( data_req_o                           ),
    .ex_data_gnt    ( data_gnt_i                           ),
    .ex_data_we     ( data_we_o                            ),
    .ex_data_wdata  ( data_wdata_o                         ),

    .wb_bypass      ( ex_stage_i.branch_in_ex_i            ),

    .wb_valid       ( wb_valid                             ),
    .wb_reg_addr    ( regfile_waddr_fw_wb_o                ),
    .wb_reg_we      ( regfile_we_wb                        ),
    .wb_reg_wdata   ( regfile_wdata                        ),

    .imm_u_type     ( id_stage_i.imm_u_type                ),
    .imm_uj_type    ( id_stage_i.imm_uj_type               ),
    .imm_i_type     ( id_stage_i.imm_i_type                ),
    .imm_iz_type    ( id_stage_i.imm_iz_type[11:0]         ),
    .imm_z_type     ( id_stage_i.imm_z_type                ),
    .imm_s_type     ( id_stage_i.imm_s_type                ),
    .imm_sb_type    ( id_stage_i.imm_sb_type               ),
    .imm_s2_type    ( id_stage_i.imm_s2_type               ),
    .imm_s3_type    ( id_stage_i.imm_s3_type               ),
    .imm_vs_type    ( id_stage_i.imm_vs_type               ),
    .imm_vu_type    ( id_stage_i.imm_vu_type               ),
    .imm_shuffle_type ( id_stage_i.imm_shuffle_type        ),
    .imm_clip_type  ( id_stage_i.instr_rdata_i[11:7]       )
  );
`endif
`endif
endmodule<|MERGE_RESOLUTION|>--- conflicted
+++ resolved
@@ -42,13 +42,8 @@
   parameter PULP_SECURE         =  0,
   parameter N_PMP_ENTRIES       = 16,
   parameter USE_PMP             =  1, //if PULP_SECURE is 1, you can still not use the PMP
-<<<<<<< HEAD
   parameter PULP_CLUSTER        =  1,
   parameter FPU                 =  0,
-=======
-  parameter PULP_CLUSTER        =  0,
-  parameter FPU                 =  1,
->>>>>>> ec1a1aee
   parameter FP_DIVSQRT          =  0,
   parameter SHARED_FP           =  0,
   parameter SHARED_DSP_MULT     =  0,
@@ -1069,11 +1064,7 @@
   ///////////////////////////
 
   generate
-<<<<<<< HEAD
-  if(PULP_SECURE && USE_PMP) begin
-=======
   if(PULP_SECURE && USE_PMP) begin : RISCY_PMP
->>>>>>> ec1a1aee
   riscv_pmp
   #(
      .N_PMP_ENTRIES(N_PMP_ENTRIES)
