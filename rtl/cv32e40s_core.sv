--- conflicted
+++ resolved
@@ -31,7 +31,6 @@
 
 module cv32e40s_core import cv32e40s_pkg::*;
 #(
-<<<<<<< HEAD
   parameter              LIB                          = 0,
   parameter bit          A_EXT                        = 0,
   parameter b_ext_e      B_EXT                        = B_NONE,
@@ -50,34 +49,12 @@
   parameter pma_region_t PMA_CFG[PMA_NUM_REGIONS-1:0] = '{default:PMA_R_DEFAULT},
   parameter int          PMP_GRANULARITY              =  0,
   parameter int          PMP_NUM_REGIONS              =  0,
+  parameter pmpncfg_t    PMP_PMPNCFG_RV[PMP_NUM_REGIONS-1:0] = '{default:PMPNCFG_DEFAULT},
+  parameter [31:0]       PMP_PMPADDR_RV[PMP_NUM_REGIONS-1:0] = '{default:32'h0},
+  parameter mseccfg_t    PMP_MSECCFG_RV                      = MSECCFG_DEFAULT,
   parameter lfsr_cfg_t   LFSR0_CFG                    = LFSR_CFG_DEFAULT, // Do not use default value for LFSR configuration
   parameter lfsr_cfg_t   LFSR1_CFG                    = LFSR_CFG_DEFAULT, // Do not use default value for LFSR configuration
   parameter lfsr_cfg_t   LFSR2_CFG                    = LFSR_CFG_DEFAULT  // Do not use default value for LFSR configuration
-=======
-  parameter              LIB                                 = 0,
-  parameter bit          A_EXT                               = 0,
-  parameter b_ext_e      B_EXT                               = B_NONE,
-  parameter m_ext_e      M_EXT                               = M,
-  parameter bit          X_EXT                               = 0,
-  parameter int          X_NUM_RS                            = 2,
-  parameter int          X_ID_WIDTH                          = 4,
-  parameter int          X_MEM_WIDTH                         = 32,
-  parameter int          X_RFR_WIDTH                         = 32,
-  parameter int          X_RFW_WIDTH                         = 32,
-  parameter logic [31:0] X_MISA                              = 32'h00000000,
-  parameter logic [1:0]  X_ECS_XS                            = 2'b00,
-  parameter int          NUM_MHPMCOUNTERS                    = 1,
-  parameter int          PMA_NUM_REGIONS                     = 0,
-  parameter pma_region_t PMA_CFG[PMA_NUM_REGIONS-1:0]        = '{default:PMA_R_DEFAULT},
-  parameter int          PMP_GRANULARITY                     =  0,
-  parameter int          PMP_NUM_REGIONS                     =  0,
-  parameter pmpncfg_t    PMP_PMPNCFG_RV[PMP_NUM_REGIONS-1:0] = '{default:PMPNCFG_DEFAULT},
-  parameter [31:0]       PMP_PMPADDR_RV[PMP_NUM_REGIONS-1:0] = '{default:32'h0},
-  parameter mseccfg_t    PMP_MSECCFG_RV                      = MSECCFG_DEFAULT,
-  parameter lfsr_cfg_t   LFSR0_CFG                           = LFSR_CFG_DEFAULT, // Do not use default value for LFSR configuration
-  parameter lfsr_cfg_t   LFSR1_CFG                           = LFSR_CFG_DEFAULT, // Do not use default value for LFSR configuration
-  parameter lfsr_cfg_t   LFSR2_CFG                           = LFSR_CFG_DEFAULT  // Do not use default value for LFSR configuration
->>>>>>> 87bea821
 )
 (
   // Clock and Reset
@@ -582,7 +559,7 @@
     // Xsecure control
     .xsecure_ctrl_i             ( xsecure_ctrl                 ),
 
-    // CSR interface
+   // CSR interface
     .csr_rdata_i                ( csr_rdata                    ),
     .csr_illegal_i              ( csr_illegal                  ),
 
@@ -784,7 +761,7 @@
     .m_irq_enable_o             ( m_irq_enable           ),
     .mepc_o                     ( mepc                   ),
     .mstatus_o                  ( mstatus                ),
-
+ 
     // PMP CSR's    
     .csr_pmp_o                  ( csr_pmp                ),
 
