// Copyright 2018 ETH Zurich and University of Bologna.
// Copyright and related rights are licensed under the Solderpad Hardware
// License, Version 0.51 (the "License"); you may not use this file except in
// compliance with the License.  You may obtain a copy of the License at
// http://solderpad.org/licenses/SHL-0.51. Unless required by applicable law
// or agreed to in writing, software, hardware and materials distributed under
// this License is distributed on an "AS IS" BASIS, WITHOUT WARRANTIES OR
// CONDITIONS OF ANY KIND, either express or implied. See the License for the
// specific language governing permissions and limitations under the License.

////////////////////////////////////////////////////////////////////////////////
// Engineer:       Renzo Andri - andrire@student.ethz.ch                      //
//                                                                            //
// Additional contributions by:                                               //
//                 Igor Loi - igor.loi@unibo.it                               //
//                 Andreas Traber - atraber@student.ethz.ch                   //
//                 Sven Stucki - svstucki@student.ethz.ch                     //
//                 Michael Platzer - michael.platzer@tuwien.ac.at             //
//                                                                            //
// Design Name:    Instruction Fetch Stage                                    //
// Project Name:   RI5CY                                                      //
// Language:       SystemVerilog                                              //
//                                                                            //
// Description:    Instruction fetch unit: Selection of the next PC, and      //
//                 buffering (sampling) of the read instruction               //
//                                                                            //
////////////////////////////////////////////////////////////////////////////////

module cv32e40x_if_stage import cv32e40x_pkg::*;
#(
  parameter bit          A_EXT           = 0,
  parameter bit          X_EXT           = 0,
  parameter int          X_ID_WIDTH      = 4,
  parameter int          PMA_NUM_REGIONS = 0,
  parameter pma_cfg_t    PMA_CFG[PMA_NUM_REGIONS-1:0] = '{default:PMA_R_DEFAULT},
  parameter int unsigned MTVT_ADDR_WIDTH = 26,
  parameter bit          SMCLIC          = 1'b0,
  parameter int          SMCLIC_ID_WIDTH = 5,
  parameter bit          ZC_EXT          = 0,
  parameter m_ext_e      M_EXT           = M
)
(
  input  logic          clk,
  input  logic          rst_n,

  // Target addresses
  input  logic [31:0]   boot_addr_i,            // Boot address
  input  logic [31:0]   branch_target_ex_i,     // Branch target address
  input  logic [31:0]   dm_exception_addr_i,    // Debug mode exception address
  input  logic [31:0]   dm_halt_addr_i,         // Debug mode halt address
  input  logic [31:0]   dpc_i,                  // Debug PC (restore upon return from debug)
  input  logic [31:0]   jump_target_id_i,       // Jump target address
  input  logic [31:0]   mepc_i,                 // Exception PC (restore upon return from exception/interrupt)
  input  logic [24:0]   mtvec_addr_i,           // Exception/interrupt address (MSBs)

  input  logic [MTVT_ADDR_WIDTH-1:0]   mtvt_addr_i,            // Base address for CLIC vectoring

  input  jvt_t          jvt_i,

  input ctrl_fsm_t      ctrl_fsm_i,
  input  logic          trigger_match_i,

  // Instruction bus interface
  if_c_obi.master       m_c_obi_instr_if,

  output if_id_pipe_t   if_id_pipe_o,           // IF/ID pipeline stage
  output logic [31:0]   pc_if_o,                // Program counter
  output logic          csr_mtvec_init_o,       // Tell CS regfile to init mtvec
  output logic          if_busy_o,              // Is the IF stage busy fetching instructions?
  output logic          ptr_in_if_o,            // The IF stage currently holds a pointer

  // Stage ready/valid
  output logic          if_valid_o,
  input  logic          id_ready_i,

  // eXtension interface
  if_xif.cpu_compressed xif_compressed_if,      // XIF compressed interface
  input  logic          xif_offloading_id_i     // ID stage attempts to offload an instruction
);

  logic              if_ready;

  // prefetch buffer related signals
  logic              prefetch_busy;

  logic       [31:0] branch_addr_n;

  logic              prefetch_valid;
  inst_resp_t        prefetch_instr;
  logic              prefetch_is_clic_ptr;
  logic              prefetch_is_tbljmp_ptr;

  // flag for predecoded cm.jt / cm.jalt.
  // Maps to custom use of JAL instruction
  logic              tbljmp;

  logic              illegal_c_insn;

  inst_resp_t        instr_decompressed;
  logic              instr_compressed_int;

  // Transaction signals to/from obi interface
  logic              prefetch_resp_valid;
  logic              prefetch_trans_valid;
  logic              prefetch_trans_ready;
  logic [31:0]       prefetch_trans_addr;
  inst_resp_t        prefetch_inst_resp;
  logic              prefetch_one_txn_pend_n;

  logic              bus_resp_valid;
  obi_inst_resp_t    bus_resp;
  logic              bus_trans_valid;
  logic              bus_trans_ready;
  obi_inst_req_t     bus_trans;
  obi_inst_req_t     core_trans;

  // Local instr_valid
  logic instr_valid;

  // eXtension interface signals
  logic [X_ID_WIDTH-1:0] xif_id;

  // Fetch address selection
  always_comb
  begin
    // Default assign PC_BOOT (should be overwritten in below case)
    branch_addr_n = {boot_addr_i[31:2], 2'b0};

    unique case (ctrl_fsm_i.pc_mux)
      PC_BOOT:       branch_addr_n = {boot_addr_i[31:2], 2'b0};
      PC_JUMP:       branch_addr_n = jump_target_id_i;
      PC_BRANCH:     branch_addr_n = branch_target_ex_i;
      PC_MRET:       branch_addr_n = mepc_i;                                                      // PC is restored when returning from IRQ/exception
      PC_DRET:       branch_addr_n = dpc_i;
      PC_FENCEI:     branch_addr_n = ctrl_fsm_i.pipe_pc;                                          // Jump to next instruction forces prefetch buffer reload
      PC_TRAP_EXC:   branch_addr_n = {mtvec_addr_i, 7'h0};                                        // All the exceptions go to base address
      PC_TRAP_IRQ:   branch_addr_n = {mtvec_addr_i, ctrl_fsm_i.mtvec_pc_mux, 2'b00};     // interrupts are vectored
      PC_TRAP_DBD:   branch_addr_n = {dm_halt_addr_i[31:2], 2'b0};
      PC_TRAP_DBE:   branch_addr_n = {dm_exception_addr_i[31:2], 2'b0};
      PC_TRAP_NMI:   branch_addr_n = {mtvec_addr_i, NMI_MTVEC_INDEX, 2'b00};
      PC_TRAP_CLICV: branch_addr_n = {mtvt_addr_i, ctrl_fsm_i.mtvt_pc_mux[SMCLIC_ID_WIDTH-1:0], 2'b00};
      // CLIC and Zc* spec requires to clear bit 0. This clearing is done in the alignment buffer.
      PC_POINTER :   branch_addr_n = if_id_pipe_o.ptr;
      PC_TBLJUMP :   branch_addr_n = (jvt_i.base << 6) + (if_id_pipe_o.instr.bus_resp.rdata[19:12] << 2);
      default:;
    endcase
  end

  // tell CS register file to initialize mtvec on boot
  assign csr_mtvec_init_o = (ctrl_fsm_i.pc_mux == PC_BOOT) & ctrl_fsm_i.pc_set;

  // prefetch buffer, caches a fixed number of instructions
  cv32e40x_prefetch_unit
  #(
      .SMCLIC (SMCLIC)
  )
  prefetch_unit_i
  (
    .clk                      ( clk                         ),
    .rst_n                    ( rst_n                       ),

    .ctrl_fsm_i               ( ctrl_fsm_i                  ),

    .branch_addr_i            ( {branch_addr_n[31:1], 1'b0} ),

    .prefetch_ready_i         ( if_ready                    ),
    .prefetch_valid_o         ( prefetch_valid              ),
    .prefetch_instr_o         ( prefetch_instr              ),
    .prefetch_addr_o          ( pc_if_o                     ),
    .prefetch_is_clic_ptr_o   ( prefetch_is_clic_ptr        ),
    .prefetch_is_tbljmp_ptr_o ( prefetch_is_tbljmp_ptr      ),

    .trans_valid_o            ( prefetch_trans_valid        ),
    .trans_ready_i            ( prefetch_trans_ready        ),
    .trans_addr_o             ( prefetch_trans_addr         ),

    .resp_valid_i             ( prefetch_resp_valid         ),
    .resp_i                   ( prefetch_inst_resp          ),

    // Prefetch Buffer Status
    .prefetch_busy_o          ( prefetch_busy               ),
    .one_txn_pend_n           ( prefetch_one_txn_pend_n     )
  );

  //////////////////////////////////////////////////////////////////////////////
  // MPU
  //////////////////////////////////////////////////////////////////////////////

  assign core_trans.addr      = prefetch_trans_addr;
  assign core_trans.dbg       = ctrl_fsm_i.debug_mode_if;
  assign core_trans.prot[0]   = 1'b0;  // Transfers from IF stage all instruction fetches
  assign core_trans.prot[2:1] = PRIV_LVL_M;                // Machine mode
  assign core_trans.memtype   = 2'b00;                       // memtype is assigned in the MPU, tie off.

  cv32e40x_mpu
  #(
    .IF_STAGE             ( 1                           ),
    .A_EXT                ( A_EXT                       ),
    .CORE_REQ_TYPE        ( obi_inst_req_t              ),
    .CORE_RESP_TYPE       ( inst_resp_t                 ),
    .BUS_RESP_TYPE        ( obi_inst_resp_t             ),
    .PMA_NUM_REGIONS      ( PMA_NUM_REGIONS             ),
    .PMA_CFG              ( PMA_CFG                     )
  )
  mpu_i
  (
    .clk                  ( clk                         ),
    .rst_n                ( rst_n                       ),
    .atomic_access_i      ( 1'b0                        ), // No atomic transfers on instruction side
    .misaligned_access_i  ( 1'b0                        ), // MPU on instruction side will not issue misaligned access fault
                                                           // Misaligned access to main is allowed, and accesses outside main will
                                                           // result in instruction access fault (which will have priority over
                                                           //  misaligned from I/O fault)
    .core_if_data_access_i( 1'b0                        ), // No data access possible from IF
    .core_one_txn_pend_n  ( prefetch_one_txn_pend_n     ),
    .core_mpu_err_wait_i  ( 1'b1                        ),
    .core_mpu_err_o       (                             ), // Unconnected on purpose
    .core_trans_valid_i   ( prefetch_trans_valid        ),
    .core_trans_ready_o   ( prefetch_trans_ready        ),
    .core_trans_i         ( core_trans                  ),
    .core_resp_valid_o    ( prefetch_resp_valid         ),
    .core_resp_o          ( prefetch_inst_resp          ),

    .bus_trans_valid_o    ( bus_trans_valid             ),
    .bus_trans_ready_i    ( bus_trans_ready             ),
    .bus_trans_o          ( bus_trans                   ),
    .bus_resp_valid_i     ( bus_resp_valid              ),
    .bus_resp_i           ( bus_resp                    )
  );

  //////////////////////////////////////////////////////////////////////////////
  // OBI interface
  //////////////////////////////////////////////////////////////////////////////

  cv32e40x_instr_obi_interface
  instruction_obi_i
  (
    .clk                  ( clk              ),
    .rst_n                ( rst_n            ),

    .trans_valid_i        ( bus_trans_valid  ),
    .trans_ready_o        ( bus_trans_ready  ),
    .trans_i              ( bus_trans        ),

    .resp_valid_o         ( bus_resp_valid   ),
    .resp_o               ( bus_resp         ),
    .m_c_obi_instr_if     ( m_c_obi_instr_if )
  );

  // Local instr_valid when we have valid output from prefetcher
  // and IF is not halted or killed
  assign instr_valid = prefetch_valid && !ctrl_fsm_i.kill_if && !ctrl_fsm_i.halt_if;

  // if_stage ready when killed, otherwise when not halted.
  assign if_ready = ctrl_fsm_i.kill_if || (id_ready_i && !ctrl_fsm_i.halt_if);

  // if stage valid when local instr_valid is 1
  assign if_valid_o = instr_valid;

  assign if_busy_o = prefetch_busy;

  assign ptr_in_if_o = prefetch_is_clic_ptr || prefetch_is_tbljmp_ptr;

  // Populate instruction meta data
  instr_meta_t instr_meta_n;
  always_comb begin
    instr_meta_n = '0;
    instr_meta_n.compressed    = instr_compressed_int;
    instr_meta_n.clic_ptr      = prefetch_is_clic_ptr;
    instr_meta_n.tbljmp        = tbljmp;
    instr_meta_n.tbljmp_ptr    = prefetch_is_tbljmp_ptr;
  end

  // IF-ID pipeline registers, frozen when the ID stage is stalled
  // Todo: E40S: We will probably need to prevent dummy instructions between pointer fetcher and the pointer target fetch
  always_ff @(posedge clk, negedge rst_n)
  begin : IF_ID_PIPE_REGISTERS
    if (rst_n == 1'b0) begin
      if_id_pipe_o.instr_valid      <= 1'b0;
      if_id_pipe_o.instr            <= INST_RESP_RESET_VAL;
      if_id_pipe_o.instr_meta       <= '0;
      if_id_pipe_o.pc               <= '0;
      if_id_pipe_o.illegal_c_insn   <= 1'b0;
      if_id_pipe_o.compressed_instr <= '0;
      if_id_pipe_o.trigger_match    <= 1'b0;
      if_id_pipe_o.xif_id           <= '0;
<<<<<<< HEAD
      if_id_pipe_o.ptr              <= '0;
=======
      if_id_pipe_o.last_op          <= 1'b0;
>>>>>>> 63985640
    end else begin
      // Valid pipeline output if we are valid AND the
      // alignment buffer has a valid instruction
      if (if_valid_o && id_ready_i) begin
        if_id_pipe_o.instr_valid      <= 1'b1;
        if_id_pipe_o.instr_meta       <= instr_meta_n;
        if_id_pipe_o.illegal_c_insn   <= illegal_c_insn;

        if_id_pipe_o.compressed_instr <= prefetch_instr.bus_resp.rdata[15:0]; // todo: clock gate if not compressed.
        if_id_pipe_o.trigger_match    <= trigger_match_i;
        if_id_pipe_o.xif_id           <= xif_id;
        if_id_pipe_o.last_op          <= 1'b1;

        // No PC update for tablejump pointer, PC of instruction itself is needed later.
        if (!prefetch_is_tbljmp_ptr) begin
          if_id_pipe_o.pc               <= pc_if_o;
        end

        if (ptr_in_if_o) begin
          // Update pointer value
          if_id_pipe_o.ptr                <= instr_decompressed.bus_resp.rdata;

          // Need to update bus error status and mpu status, but may omit the 32-bit instruction word
          if_id_pipe_o.instr.bus_resp.err <= instr_decompressed.bus_resp.err;
          if_id_pipe_o.instr.mpu_status   <= instr_decompressed.mpu_status;
        end else begin
          // Regular instruction, update the whole instr field
          if_id_pipe_o.instr          <= instr_decompressed;
        end
      end else if (id_ready_i) begin
        if_id_pipe_o.instr_valid      <= 1'b0;
      end
    end
  end

  cv32e40x_compressed_decoder
  #(
      .ZC_EXT ( ZC_EXT ),
      .M_EXT  ( M_EXT  )
  )
  compressed_decoder_i
  (
    .instr_i            ( prefetch_instr          ),
    .instr_is_ptr_i     ( ptr_in_if_o             ),
    .instr_o            ( instr_decompressed      ),
    .is_compressed_o    ( instr_compressed_int    ),
    .illegal_instr_o    ( illegal_c_insn          ),
    .tbljmp_o           ( tbljmp                  )
  );


  //---------------------------------------------------------------------------
  // eXtension interface
  //---------------------------------------------------------------------------

  generate
    if (X_EXT) begin : x_ext

      // TODO: implement offloading of compressed instruction
      assign xif_compressed_if.compressed_valid = '0;
      assign xif_compressed_if.compressed_req   = '0;

      // TODO: assert that the oustanding IDs are unique
      assign xif_id = xif_offloading_id_i ? if_id_pipe_o.xif_id + 1 : if_id_pipe_o.xif_id;

    end else begin : no_x_ext

      assign xif_compressed_if.compressed_valid = '0;
      assign xif_compressed_if.compressed_req   = '0;

      assign xif_id                             = '0;

    end
  endgenerate

endmodule<|MERGE_RESOLUTION|>--- conflicted
+++ resolved
@@ -284,11 +284,8 @@
       if_id_pipe_o.compressed_instr <= '0;
       if_id_pipe_o.trigger_match    <= 1'b0;
       if_id_pipe_o.xif_id           <= '0;
-<<<<<<< HEAD
       if_id_pipe_o.ptr              <= '0;
-=======
       if_id_pipe_o.last_op          <= 1'b0;
->>>>>>> 63985640
     end else begin
       // Valid pipeline output if we are valid AND the
       // alignment buffer has a valid instruction
