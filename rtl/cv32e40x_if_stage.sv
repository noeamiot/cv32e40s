// Copyright 2018 ETH Zurich and University of Bologna.
// Copyright and related rights are licensed under the Solderpad Hardware
// License, Version 0.51 (the "License"); you may not use this file except in
// compliance with the License.  You may obtain a copy of the License at
// http://solderpad.org/licenses/SHL-0.51. Unless required by applicable law
// or agreed to in writing, software, hardware and materials distributed under
// this License is distributed on an "AS IS" BASIS, WITHOUT WARRANTIES OR
// CONDITIONS OF ANY KIND, either express or implied. See the License for the
// specific language governing permissions and limitations under the License.

////////////////////////////////////////////////////////////////////////////////
// Engineer:       Renzo Andri - andrire@student.ethz.ch                      //
//                                                                            //
// Additional contributions by:                                               //
//                 Igor Loi - igor.loi@unibo.it                               //
//                 Andreas Traber - atraber@student.ethz.ch                   //
//                 Sven Stucki - svstucki@student.ethz.ch                     //
//                                                                            //
// Design Name:    Instruction Fetch Stage                                    //
// Project Name:   RI5CY                                                      //
// Language:       SystemVerilog                                              //
//                                                                            //
// Description:    Instruction fetch unit: Selection of the next PC, and      //
//                 buffering (sampling) of the read instruction               //
//                                                                            //
////////////////////////////////////////////////////////////////////////////////

module cv32e40x_if_stage import cv32e40x_pkg::*;
  #(parameter int unsigned PMA_NUM_REGIONS = 0,
    parameter pma_region_t PMA_CFG[(PMA_NUM_REGIONS ? (PMA_NUM_REGIONS-1) : 0):0] = '{default:PMA_R_DEFAULT})
(
    input  logic        clk,
    input  logic        rst_n,

    // Used to calculate the exception offsets
    input  logic [23:0] mtvec_addr,

    // Boot address
    input  logic [31:0] boot_addr_i,
    input  logic [31:0] dm_exception_addr_i,

    // Debug mode halt address
    input  logic [31:0] dm_halt_addr_i,

    // instruction request control
    input  logic        req_i,

    // kill instruction
    input  logic        kill_if_i,

    // instruction cache interface
    if_c_obi.master     m_c_obi_instr_if,

    // Output of IF Pipeline stage
    output if_id_pipe_t       if_id_pipe_o,

    output logic       [31:0] pc_if_o,

    // Forwarding ports - control signals
    input  logic        clear_instr_valid_i,   // clear instruction valid bit in IF/ID pipe
    input  logic        pc_set_i,              // set the program counter to a new value
    input  logic [31:0] mepc_i,                // address used to restore PC when the interrupt/exception is served

    input  logic [31:0] dpc_i,                // address used to restore PC when the debug is served

    input  pc_mux_e     pc_mux_i,              // sel for pc multiplexer
    input  exc_pc_mux_e exc_pc_mux_i,          // selects ISR address

    input  logic  [4:0] m_exc_vec_pc_mux_i,    // selects ISR address for vectorized interrupt lines
    output logic        csr_mtvec_init_o,      // tell CS regfile to init mtvec

    // jump and branch target and decision
    input  logic [31:0] jump_target_id_i,      // jump target address
    input  logic [31:0] branch_target_ex_i,      // jump target address

    // pipeline stall
    input  logic        halt_if_i,
    input  logic        id_ready_i,

    // misc signals
    output logic        if_busy_o,             // is the IF stage busy fetching instructions?
    output logic        perf_imiss_o           // Instruction Fetch Miss
);

  logic              if_valid, if_ready;

  // prefetch buffer related signals
  logic              prefetch_busy;
  logic              branch_req;
  logic       [31:0] branch_addr_n;

  logic       [31:0] exc_pc;

  logic              aligner_ready;

  logic              prefetch_valid;
  inst_resp_t        prefetch_instr;

  logic              illegal_c_insn;

  inst_resp_t        instr_decompressed;
  logic              instr_compressed_int;

  // Transaction signals to/from obi interface
  logic              prefetch_resp_valid;
  logic              prefetch_trans_valid;
  logic              prefetch_trans_ready;
  logic [31:0]       prefetch_trans_addr;
  inst_resp_t        prefetch_inst_resp;
  logic              prefetch_one_txn_pend_n;  

  logic              bus_resp_valid;
  obi_inst_resp_t    bus_resp;
  logic              bus_trans_valid;
  logic              bus_trans_ready;
  obi_inst_req_t     bus_trans;
  obi_inst_req_t     core_trans;


  // exception PC selection mux
  always_comb
  begin : EXC_PC_MUX
    unique case (exc_pc_mux_i)
      EXC_PC_EXCEPTION:                        exc_pc = { mtvec_addr, 8'h0 }; //1.10 all the exceptions go to base address
      EXC_PC_IRQ:                              exc_pc = { mtvec_addr, 1'b0, m_exc_vec_pc_mux_i, 2'b0 }; // interrupts are vectored
      EXC_PC_DBD:                              exc_pc = { dm_halt_addr_i[31:2], 2'b0 };
      EXC_PC_DBE:                              exc_pc = { dm_exception_addr_i[31:2], 2'b0 };
      default:                                 exc_pc = { mtvec_addr, 8'h0 };
    endcase
  end

  // fetch address selection
  always_comb
  begin
    // Default assign PC_BOOT (should be overwritten in below case)
    branch_addr_n = {boot_addr_i[31:2], 2'b0};

    unique case (pc_mux_i)
      PC_BOOT:      branch_addr_n = {boot_addr_i[31:2], 2'b0};
      PC_JUMP:      branch_addr_n = jump_target_id_i;
      PC_BRANCH:    branch_addr_n = branch_target_ex_i;
      PC_EXCEPTION: branch_addr_n = exc_pc;             // set PC to exception handler
      PC_MRET:      branch_addr_n = mepc_i; // PC is restored when returning from IRQ/exception
      PC_DRET:      branch_addr_n = dpc_i; //
      PC_FENCEI:    branch_addr_n = if_id_pipe_o.pc + 4; // jump to next instr forces prefetch buffer reload
      default:;
    endcase
  end

  // tell CS register file to initialize mtvec on boot
  assign csr_mtvec_init_o = (pc_mux_i == PC_BOOT) & pc_set_i;

  // prefetch buffer, caches a fixed number of instructions
  cv32e40x_prefetch_unit prefetch_unit_i
  (
    .clk               ( clk                         ),
    .rst_n             ( rst_n                       ),

    .kill_if_i         ( kill_if_i                   ),

    .prefetch_en_i     ( req_i                       ),

    .branch_i          ( branch_req                  ),
    .branch_addr_i     ( {branch_addr_n[31:1], 1'b0} ),

    .prefetch_ready_i  ( if_ready                    ),
    .prefetch_valid_o  ( prefetch_valid              ),
    .prefetch_instr_o  ( prefetch_instr              ),
    .prefetch_addr_o   ( pc_if_o                     ),

    .trans_valid_o     ( prefetch_trans_valid        ),
    .trans_ready_i     ( prefetch_trans_ready        ),
    .trans_addr_o      ( prefetch_trans_addr         ),

    .resp_valid_i      ( prefetch_resp_valid         ),
    .resp_i            ( prefetch_inst_resp          ),

    // Prefetch Buffer Status
    .prefetch_busy_o   ( prefetch_busy               ),
    .one_txn_pend_n    ( prefetch_one_txn_pend_n     )
);


  //////////////////////////////////////////////////////////////////////////////
  // MPU
  //////////////////////////////////////////////////////////////////////////////

  assign core_trans.addr = prefetch_trans_addr;
  
  cv32e40x_mpu
    #(.IF_STAGE(1),
      .CORE_REQ_TYPE(obi_inst_req_t),
      .CORE_RESP_TYPE(inst_resp_t),
      .BUS_RESP_TYPE(obi_inst_resp_t),
      .PMA_NUM_REGIONS(PMA_NUM_REGIONS),
      .PMA_CFG(PMA_CFG))
  mpu_i
    (
     .clk                  ( clk   ),
     .rst_n                ( rst_n ),
     .speculative_access_i ( 1'b1  ), // Instruction fetches are speculative
     .atomic_access_i      ( 1'b0  ), // No atomic transfers on instruction side
     .execute_access_i     ( 1'b1  ), // All accesses are intended for execution

     .core_one_txn_pend_n  ( prefetch_one_txn_pend_n ),
     .core_trans_valid_i   ( prefetch_trans_valid    ),
     .core_trans_ready_o   ( prefetch_trans_ready    ),
     .core_trans_i         ( core_trans              ),
     .core_resp_valid_o    ( prefetch_resp_valid     ),
     .core_resp_o          ( prefetch_inst_resp      ),
     
     .bus_trans_valid_o    ( bus_trans_valid ),
     .bus_trans_ready_i    ( bus_trans_ready ),
     .bus_trans_o          ( bus_trans       ),
     .bus_resp_valid_i     ( bus_resp_valid  ),
     .bus_resp_i           ( bus_resp        ));

//////////////////////////////////////////////////////////////////////////////
// OBI interface
//////////////////////////////////////////////////////////////////////////////

cv32e40x_instr_obi_interface
instruction_obi_i
(
  .clk                   ( clk               ),
  .rst_n                 ( rst_n             ),

  .trans_valid_i         ( bus_trans_valid   ),
  .trans_ready_o         ( bus_trans_ready   ),
  .trans_i               ( bus_trans         ),

  .resp_valid_o          ( bus_resp_valid    ),
  .resp_o                ( bus_resp          ),
  .m_c_obi_instr_if      ( m_c_obi_instr_if  )
);

  // We are 'missing' in the if stage if we don't have a valid instruction
  // when the pipeline is ready and we are not branching
  assign perf_imiss_o = !branch_req && if_ready && !halt_if_i && !prefetch_valid;

  // Signal branch on pc_set_i
  assign branch_req = pc_set_i;

  // if_stage ready if id_stage is ready
  assign if_ready = id_ready_i && !halt_if_i;

<<<<<<< HEAD
  // if stage valid if we are ready and not commanded to halt
  assign if_valid = if_ready && !halt_if_i; // TODO: && !kill_if_i
=======
  // if stage valid when prefetcher is valid and we are ready
  assign if_valid = if_ready && prefetch_valid;
>>>>>>> a18103fe

  assign if_busy_o    = prefetch_busy;


  // IF-ID pipeline registers, frozen when the ID stage is stalled
  always_ff @(posedge clk, negedge rst_n)
  begin : IF_ID_PIPE_REGISTERS
    if (rst_n == 1'b0)
    begin
      if_id_pipe_o.instr_valid     <= 1'b0;
      if_id_pipe_o.instr           <= INST_RESP_RESET_VAL;
      if_id_pipe_o.pc              <= '0;
      if_id_pipe_o.is_compressed   <= 1'b0;
      if_id_pipe_o.illegal_c_insn  <= 1'b0;
    end
    else
    begin
      // Valid pipeline output if we are valid AND the
      // alignment buffer has a valid instruction
      if (if_valid)
      begin
        if_id_pipe_o.instr_valid      <= 1'b1;
        if_id_pipe_o.instr            <= instr_decompressed;
        if_id_pipe_o.is_compressed    <= instr_compressed_int;
        if_id_pipe_o.illegal_c_insn   <= illegal_c_insn;
        if_id_pipe_o.pc               <= pc_if_o;
<<<<<<< HEAD
        if_id_pipe_o.compressed_instr <= prefetch_instr[15:0];
        //$display("IF_PC 0 %08x", pc_if_o);
=======
        if_id_pipe_o.compressed_instr <= prefetch_instr.bus_resp.rdata[15:0];
>>>>>>> a18103fe
      end else if (clear_instr_valid_i) begin
        // TODO: Check order of these if/elseifs, or if they are exclusive
        if_id_pipe_o.instr_valid      <= 1'b0;
      end
    end
  end

  cv32e40x_compressed_decoder
  compressed_decoder_i
  (
    .instr_i         ( prefetch_instr          ),
    .instr_o         ( instr_decompressed      ),
    .is_compressed_o ( instr_compressed_int    ),
    .illegal_instr_o ( illegal_c_insn          )
  );



endmodule<|MERGE_RESOLUTION|>--- conflicted
+++ resolved
@@ -244,13 +244,8 @@
   // if_stage ready if id_stage is ready
   assign if_ready = id_ready_i && !halt_if_i;
 
-<<<<<<< HEAD
-  // if stage valid if we are ready and not commanded to halt
-  assign if_valid = if_ready && !halt_if_i; // TODO: && !kill_if_i
-=======
   // if stage valid when prefetcher is valid and we are ready
   assign if_valid = if_ready && prefetch_valid;
->>>>>>> a18103fe
 
   assign if_busy_o    = prefetch_busy;
 
@@ -277,12 +272,7 @@
         if_id_pipe_o.is_compressed    <= instr_compressed_int;
         if_id_pipe_o.illegal_c_insn   <= illegal_c_insn;
         if_id_pipe_o.pc               <= pc_if_o;
-<<<<<<< HEAD
-        if_id_pipe_o.compressed_instr <= prefetch_instr[15:0];
-        //$display("IF_PC 0 %08x", pc_if_o);
-=======
         if_id_pipe_o.compressed_instr <= prefetch_instr.bus_resp.rdata[15:0];
->>>>>>> a18103fe
       end else if (clear_instr_valid_i) begin
         // TODO: Check order of these if/elseifs, or if they are exclusive
         if_id_pipe_o.instr_valid      <= 1'b0;
