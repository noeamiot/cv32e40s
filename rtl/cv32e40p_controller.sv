// Copyright 2018 ETH Zurich and University of Bologna.
// Copyright and related rights are licensed under the Solderpad Hardware
// License, Version 0.51 (the "License"); you may not use this file except in
// compliance with the License.  You may obtain a copy of the License at
// http://solderpad.org/licenses/SHL-0.51. Unless required by applicable law
// or agreed to in writing, software, hardware and materials distributed under
// this License is distributed on an "AS IS" BASIS, WITHOUT WARRANTIES OR
// CONDITIONS OF ANY KIND, either express or implied. See the License for the
// specific language governing permissions and limitations under the License.

////////////////////////////////////////////////////////////////////////////////
// Engineer:       Matthias Baer - baermatt@student.ethz.ch                   //
//                                                                            //
// Additional contributions by:                                               //
//                 Igor Loi - igor.loi@unibo.it                               //
//                 Andreas Traber - atraber@student.ethz.ch                   //
//                 Sven Stucki - svstucki@student.ethz.ch                     //
//                 Michael Gautschi - gautschi@iis.ee.ethz.ch                 //
//                 Davide Schiavone - pschiavo@iis.ee.ethz.ch                 //
//                 Robert Balas - balasr@iis.ee.ethz.ch                       //
//                 Andrea Bettati - andrea.bettati@studenti.unipr.it          //
//                                                                            //
// Design Name:    Main controller                                            //
// Project Name:   RI5CY                                                      //
// Language:       SystemVerilog                                              //
//                                                                            //
// Description:    Main CPU controller of the processor                       //
//                                                                            //
////////////////////////////////////////////////////////////////////////////////

module cv32e40p_controller import cv32e40p_pkg::*;
#(
  parameter PULP_CLUSTER = 0
)
(
  input  logic        clk,
  input  logic        rst_n,

  input  logic        fetch_enable_i,             // Start the decoding
  output logic        ctrl_busy_o,                // Core is busy processing instructions
  output logic        is_decoding_o,              // Core is in decoding state
  input  logic        is_fetch_failed_i,

  // decoder related signals
  output logic        deassert_we_o,              // deassert write enable for next instruction

  input  logic        illegal_insn_i,             // decoder encountered an invalid instruction
  input  logic        ecall_insn_i,               // ecall encountered an mret instruction
  input  logic        mret_insn_i,                // decoder encountered an mret instruction
  input  logic        uret_insn_i,                // decoder encountered an uret instruction

  input  logic        dret_insn_i,                // decoder encountered an dret instruction

  input  logic        mret_dec_i,
  input  logic        uret_dec_i,
  input  logic        dret_dec_i,

  input  logic        pipe_flush_i,               // decoder wants to do a pipe flush
  input  logic        ebrk_insn_i,                // decoder encountered an ebreak instruction
  input  logic        fencei_insn_i,              // decoder encountered an fence.i instruction
  input  logic        csr_status_i,               // decoder encountered an csr status instruction
  input  logic        instr_multicycle_i,         // true when multiple cycles are decoded

  output logic        hwloop_mask_o,              //prevent writes on the hwloop instructions in case interrupt are taken

  // from IF/ID pipeline
  input  logic        instr_valid_i,              // instruction coming from IF/ID pipeline is valid

  // from prefetcher
  output logic        instr_req_o,                // Start fetching instructions

  // to prefetcher
  output logic        pc_set_o,                   // jump to address set by pc_mux
  output logic [2:0]  pc_mux_o,                   // Selector in the Fetch stage to select the rigth PC (normal, jump ...)
  output logic [2:0]  exc_pc_mux_o,               // Selects target PC for exception
  output logic [1:0]  trap_addr_mux_o,            // Selects trap address base

  // LSU
  input  logic        data_req_ex_i,              // data memory access is currently performed in EX stage
  input  logic        data_we_ex_i,
  input  logic        data_misaligned_i,
  input  logic        data_load_event_i,
  input  logic        data_err_i,
  output logic        data_err_ack_o,

  // from ALU
  input  logic        mult_multicycle_i,          // multiplier is taken multiple cycles and uses op c as storage

  // APU dependency checks
  input  logic        apu_en_i,
  input  logic        apu_read_dep_i,
  input  logic        apu_write_dep_i,

  output logic        apu_stall_o,

  // jump/branch signals
  input  logic        branch_taken_ex_i,          // branch taken signal from EX ALU
  input  logic [1:0]  jump_in_id_i,               // jump is being calculated in ALU
  input  logic [1:0]  jump_in_dec_i,              // jump is being calculated in ALU

  // Interrupt Controller Signals
  input  logic        irq_pending_i,
  input  logic        irq_req_ctrl_i,
  input  logic        irq_sec_ctrl_i,
  input  logic [4:0]  irq_id_ctrl_i,
  input  logic        m_IE_i,                     // interrupt enable bit from CSR (M mode)
  input  logic        u_IE_i,                     // interrupt enable bit from CSR (U mode)
  input  PrivLvl_t    current_priv_lvl_i,

  output logic        irq_ack_o,
  output logic [4:0]  irq_id_o,

  output logic [4:0]  exc_cause_o,
  output logic        exc_ack_o,
  output logic        exc_kill_o,

  // Debug Signal
  output logic         debug_mode_o,
  output logic [2:0]   debug_cause_o,
  output logic         debug_csr_save_o,
  input  logic         debug_req_i,
  input  logic         debug_single_step_i,
  input  logic         debug_ebreakm_i,
  input  logic         debug_ebreaku_i,
  input  logic         trigger_match_i,
  output logic         debug_p_elw_no_sleep_o,
  output logic         debug_wfi_no_sleep_o,

  // Wakeup Signal
  output logic        wake_from_sleep_o,

  output logic        csr_save_if_o,
  output logic        csr_save_id_o,
  output logic        csr_save_ex_o,
  output logic [5:0]  csr_cause_o,
  output logic        csr_irq_sec_o,
  output logic        csr_restore_mret_id_o,
  output logic        csr_restore_uret_id_o,

  output logic        csr_restore_dret_id_o,

  output logic        csr_save_cause_o,


  // Regfile target
  input  logic        regfile_we_id_i,            // currently decoded we enable
  input  logic [5:0]  regfile_alu_waddr_id_i,     // currently decoded target address

  // Forwarding signals from regfile
  input  logic        regfile_we_ex_i,            // FW: write enable from  EX stage
  input  logic [5:0]  regfile_waddr_ex_i,         // FW: write address from EX stage
  input  logic        regfile_we_wb_i,            // FW: write enable from  WB stage
  input  logic        regfile_alu_we_fw_i,        // FW: ALU/MUL write enable from  EX stage

  // forwarding signals
  output logic [1:0]  operand_a_fw_mux_sel_o,     // regfile ra data selector form ID stage
  output logic [1:0]  operand_b_fw_mux_sel_o,     // regfile rb data selector form ID stage
  output logic [1:0]  operand_c_fw_mux_sel_o,     // regfile rc data selector form ID stage

  // forwarding detection signals
  input logic         reg_d_ex_is_reg_a_i,
  input logic         reg_d_ex_is_reg_b_i,
  input logic         reg_d_ex_is_reg_c_i,
  input logic         reg_d_wb_is_reg_a_i,
  input logic         reg_d_wb_is_reg_b_i,
  input logic         reg_d_wb_is_reg_c_i,
  input logic         reg_d_alu_is_reg_a_i,
  input logic         reg_d_alu_is_reg_b_i,
  input logic         reg_d_alu_is_reg_c_i,

  // stall signals
  output logic        halt_if_o,
  output logic        halt_id_o,

  output logic        misaligned_stall_o,
  output logic        jr_stall_o,
  output logic        load_stall_o,

  input  logic        id_ready_i,                 // ID stage is ready

  input  logic        ex_valid_i,                 // EX stage is done

  input  logic        wb_ready_i,                 // WB stage is ready

  // Performance Counters
  output logic        perf_jump_o,                // we are executing a jump instruction   (j, jr, jal, jalr)
  output logic        perf_jr_stall_o,            // stall due to jump-register-hazard
  output logic        perf_ld_stall_o,            // stall due to load-use-hazard
  output logic        perf_pipeline_stall_o       // stall due to elw extra cycles
);

  // FSM state encoding
  ctrl_state_e ctrl_fsm_cs, ctrl_fsm_ns;

  logic jump_done, jump_done_q, jump_in_dec, branch_in_id;
  logic boot_done, boot_done_q;
  logic irq_enable_int;
  logic data_err_q;

  logic debug_mode_q, debug_mode_n;
  logic ebrk_force_debug_mode;

  logic illegal_insn_q, illegal_insn_n;

  logic instr_valid_irq_flush_n, instr_valid_irq_flush_q;

  logic debug_req_q;
  logic debug_req_pending;

  ////////////////////////////////////////////////////////////////////////////////////////////
  //   ____ ___  ____  _____    ____ ___  _   _ _____ ____   ___  _     _     _____ ____    //
  //  / ___/ _ \|  _ \| ____|  / ___/ _ \| \ | |_   _|  _ \ / _ \| |   | |   | ____|  _ \   //
  // | |  | | | | |_) |  _|   | |  | | | |  \| | | | | |_) | | | | |   | |   |  _| | |_) |  //
  // | |__| |_| |  _ <| |___  | |__| |_| | |\  | | | |  _ <| |_| | |___| |___| |___|  _ <   //
  //  \____\___/|_| \_\_____|  \____\___/|_| \_| |_| |_| \_\\___/|_____|_____|_____|_| \_\  //
  //                                                                                        //
  ////////////////////////////////////////////////////////////////////////////////////////////

  always_comb
  begin
    // Default values
    instr_req_o            = 1'b1;

    exc_ack_o              = 1'b0;
    exc_kill_o             = 1'b0;
    data_err_ack_o         = 1'b0;

    csr_save_if_o          = 1'b0;
    csr_save_id_o          = 1'b0;
    csr_save_ex_o          = 1'b0;
    csr_restore_mret_id_o  = 1'b0;
    csr_restore_uret_id_o  = 1'b0;

    csr_restore_dret_id_o  = 1'b0;

    csr_save_cause_o       = 1'b0;

    exc_cause_o            = '0;
    exc_pc_mux_o           = EXC_PC_IRQ;
    trap_addr_mux_o        = TRAP_MACHINE;

    csr_cause_o            = '0;
    csr_irq_sec_o          = 1'b0;

    pc_mux_o               = PC_BOOT;
    pc_set_o               = 1'b0;
    jump_done              = jump_done_q;

    ctrl_fsm_ns            = ctrl_fsm_cs;

    ctrl_busy_o            = 1'b1;

    halt_if_o              = 1'b0;
    halt_id_o              = 1'b0;
    irq_ack_o              = 1'b0;
    irq_id_o               = irq_id_ctrl_i;

    boot_done              = 1'b0;
    jump_in_dec            = jump_in_dec_i == BRANCH_JALR || jump_in_dec_i == BRANCH_JAL;
    branch_in_id           = jump_in_id_i == BRANCH_COND;
    irq_enable_int         =  ((u_IE_i | irq_sec_ctrl_i) & current_priv_lvl_i == PRIV_LVL_U) | (m_IE_i & current_priv_lvl_i == PRIV_LVL_M);

    ebrk_force_debug_mode  = (debug_ebreakm_i && current_priv_lvl_i == PRIV_LVL_M) ||
                             (debug_ebreaku_i && current_priv_lvl_i == PRIV_LVL_U);
    debug_csr_save_o       = 1'b0;
    debug_cause_o          = DBG_CAUSE_EBREAK;
    debug_mode_n           = debug_mode_q;

    illegal_insn_n         = illegal_insn_q;
    // a trap towards the debug unit is generated when one of the
    // following conditions are true:
    // - ebreak instruction encountered
    // - single-stepping mode enabled
    // - illegal instruction exception and IIE bit is set
    // - IRQ and INTE bit is set and no exception is currently running
    // - Debuger requests halt

    perf_pipeline_stall_o  = 1'b0;


    //this signal goes to 1 only registered interrupt requests are killed by exc_kill_o
    //so that the current instructions will have the deassert_we_o signal equal to 0 once the controller is back to DECODE
    instr_valid_irq_flush_n = 1'b0;

    hwloop_mask_o           = 1'b0;

    unique case (ctrl_fsm_cs)
      // We were just reset, wait for fetch_enable
      RESET:
      begin
        is_decoding_o = 1'b0;
        instr_req_o   = 1'b0;
        if (fetch_enable_i == 1'b1)
        begin
          ctrl_fsm_ns = BOOT_SET;
        end
      end

      // copy boot address to instr fetch address
      BOOT_SET:
      begin
        is_decoding_o = 1'b0;
        instr_req_o   = 1'b1;
        pc_mux_o      = PC_BOOT;
        pc_set_o      = 1'b1;
        boot_done     = 1'b1;
        ctrl_fsm_ns   = FIRST_FETCH;
      end

      WAIT_SLEEP:
      begin
        is_decoding_o = 1'b0;
        ctrl_busy_o   = 1'b0;
        instr_req_o   = 1'b0;
        halt_if_o     = 1'b1;
        halt_id_o     = 1'b1;
        ctrl_fsm_ns   = SLEEP;
      end

      // instruction in if_stage is already valid
      SLEEP:
      begin
        // we begin execution when an
        // interrupt has arrived
        is_decoding_o = 1'b0;
        instr_req_o   = 1'b0;
        halt_if_o     = 1'b1;
        halt_id_o     = 1'b1;

        // normal execution flow
        // in debug mode or single step mode we leave immediately (wfi=nop)
        if (wake_from_sleep_o) begin
          ctrl_fsm_ns = FIRST_FETCH;
        end else begin
          ctrl_busy_o = 1'b0;
        end
      end

      FIRST_FETCH:
      begin
        is_decoding_o = 1'b0;
        // Stall because of IF miss
        if ((id_ready_i == 1'b1) )
        begin
          ctrl_fsm_ns = DECODE;
        end

        // handle interrupts
        if (irq_req_ctrl_i & irq_enable_int) begin
          // This assumes that the pipeline is always flushed before
          // going to sleep.
          ctrl_fsm_ns = IRQ_TAKEN_IF;
          halt_if_o   = 1'b1;
          halt_id_o   = 1'b1;
        end

        if ((debug_req_pending || trigger_match_i) & (~debug_mode_q))
        begin
          ctrl_fsm_ns = DBG_TAKEN_IF;
          halt_if_o   = 1'b1;
          halt_id_o   = 1'b1;
        end

      end

      DECODE:
      begin

          if (branch_taken_ex_i)
          begin //taken branch
            // there is a branch in the EX stage that is taken

            is_decoding_o = 1'b0;

            pc_mux_o      = PC_BRANCH;
            pc_set_o      = 1'b1;

            // if we want to debug, flush the pipeline
            // the current_pc_if will take the value of the next instruction to
            // be executed (NPC)

          end  //taken branch

          else if (data_err_i)
          begin //data error
            // the current LW or SW have been blocked by the PMP

            is_decoding_o     = 1'b0;
            halt_if_o         = 1'b1;
            halt_id_o         = 1'b1;
            csr_save_ex_o     = 1'b1;
            csr_save_cause_o  = 1'b1;
            data_err_ack_o    = 1'b1;
            //no jump in this stage as we have to wait one cycle to go to Machine Mode

            csr_cause_o       = {1'b0, data_we_ex_i ? EXC_CAUSE_STORE_FAULT : EXC_CAUSE_LOAD_FAULT};
            ctrl_fsm_ns       = FLUSH_WB;

          end  //data error

          else if (is_fetch_failed_i)
          begin

            // the current instruction has been blocked by the PMP

            is_decoding_o     = 1'b0;
            halt_id_o         = 1'b1;
            halt_if_o         = 1'b1;
            csr_save_if_o     = 1'b1;
            csr_save_cause_o  = 1'b1;

            //no jump in this stage as we have to wait one cycle to go to Machine Mode

            csr_cause_o       = {1'b0, EXC_CAUSE_INSTR_FAULT};
            ctrl_fsm_ns       = FLUSH_WB;


          end
          // decode and execute instructions only if the current conditional
          // branch in the EX stage is either not taken, or there is no
          // conditional branch in the EX stage
          else if (instr_valid_i || instr_valid_irq_flush_q) //valid block or replay after interrupt speculation
          begin // now analyze the current instruction in the ID stage

            is_decoding_o = 1'b1;

            unique case(1'b1)

              //irq_req_ctrl_i comes from a FF in the interrupt controller
              //irq_enable_int: check again irq_enable_int because xIE could have changed
              //don't serve in debug mode
              irq_req_ctrl_i & irq_enable_int & (~debug_req_pending) & (~debug_mode_q):
              begin
                //Serving the external interrupt
                halt_if_o     = 1'b1;
                halt_id_o     = 1'b1;
                ctrl_fsm_ns   = IRQ_FLUSH;
                hwloop_mask_o = 1'b1;
              end


              (debug_req_pending || trigger_match_i) & (~debug_mode_q):
              begin
                //Serving the debug
                halt_if_o     = 1'b1;
                halt_id_o     = 1'b1;
                ctrl_fsm_ns   = DBG_FLUSH;
              end


              default:
              begin

                exc_kill_o    = irq_req_ctrl_i ? 1'b1 : 1'b0;

                if(illegal_insn_i) begin

                  halt_if_o         = 1'b1;
                  halt_id_o         = 1'b0;
                  ctrl_fsm_ns       = id_ready_i ? FLUSH_EX : DECODE;;
                  illegal_insn_n    = 1'b1;
                end else begin

                  //decoding block
                  unique case (1'b1)

                    jump_in_dec: begin
                    // handle unconditional jumps
                    // we can jump directly since we know the address already
                    // we don't need to worry about conditional branches here as they
                    // will be evaluated in the EX stage
                      pc_mux_o = PC_JUMP;
                      // if there is a jr stall, wait for it to be gone
                      if ((~jr_stall_o) && (~jump_done_q)) begin
                        pc_set_o    = 1'b1;
                        jump_done   = 1'b1;
                      end

                    end
                    ebrk_insn_i: begin
                      halt_if_o     = 1'b1;
                      halt_id_o     = 1'b0;

                      if (debug_mode_q)
                        // we got back to the park loop in the debug rom
                        ctrl_fsm_ns = DBG_FLUSH;

                      else if (ebrk_force_debug_mode)
                        // debug module commands us to enter debug mode anyway
                        ctrl_fsm_ns  = DBG_FLUSH;

                      else begin
                        // otherwise just a normal ebreak exception
                        ctrl_fsm_ns = id_ready_i ? FLUSH_EX : DECODE;;
                      end

                    end
                    pipe_flush_i: begin
                      halt_if_o     = 1'b1;
                      halt_id_o     = 1'b0;
                      ctrl_fsm_ns   = id_ready_i ? FLUSH_EX : DECODE;;
                    end
                    ecall_insn_i: begin
                      halt_if_o     = 1'b1;
                      halt_id_o     = 1'b0;
                      ctrl_fsm_ns   = id_ready_i ? FLUSH_EX : DECODE;;
                    end
                    fencei_insn_i: begin
                      halt_if_o     = 1'b1;
                      halt_id_o     = 1'b0;
                      ctrl_fsm_ns   = id_ready_i ? FLUSH_EX : DECODE;;
                    end
                    mret_insn_i | uret_insn_i | dret_insn_i: begin
                      halt_if_o     = 1'b1;
                      halt_id_o     = 1'b0;
                      ctrl_fsm_ns   = id_ready_i ? FLUSH_EX : DECODE;;
                    end
                    csr_status_i: begin
                      halt_if_o     = 1'b1;
                      ctrl_fsm_ns   = id_ready_i ? FLUSH_EX : DECODE;
                    end
                    data_load_event_i: begin
                      ctrl_fsm_ns   = id_ready_i ? ELW_EXE : DECODE;
                      halt_if_o     = 1'b1;
                    end
                    default:;

                  endcase // unique case (1'b1)
                end

                if (debug_single_step_i & ~debug_mode_q) begin
                    // prevent any more instructions from executing
                    halt_if_o = 1'b1;

                    // we don't handle dret here because its should be illegal
                    // anyway in this context

                    // illegal, ecall, ebrk and xrettransition to later to a DBG
                    // state since we need the return address which is
                    // determined later

                    // TODO: handle ebrk_force_debug_mode plus single stepping over ebreak
                    if (id_ready_i) begin
                    // make sure the current instruction has been executed
                        unique case(1'b1)
                        illegal_insn_i | ecall_insn_i:
                            ctrl_fsm_ns = FLUSH_EX; // TODO: flush ex
                        (~ebrk_force_debug_mode & ebrk_insn_i):
                            ctrl_fsm_ns = FLUSH_EX;
                        mret_insn_i | uret_insn_i:
                            ctrl_fsm_ns = FLUSH_EX;
                        branch_in_id:
                            ctrl_fsm_ns = DBG_WAIT_BRANCH;
                        default:
                            // regular instruction
                            ctrl_fsm_ns = DBG_FLUSH;
                        endcase // unique case (1'b1)
                    end
                end

              end //decoding block
            endcase
          end  //valid block
          else begin
            is_decoding_o         = 1'b0;
            perf_pipeline_stall_o = data_load_event_i;
          end
      end


      // flush the pipeline, insert NOP into EX stage
      FLUSH_EX:
      begin
        is_decoding_o = 1'b0;

        halt_if_o = 1'b1;
        halt_id_o = 1'b1;

        if (data_err_i)
        begin //data error
            // the current LW or SW have been blocked by the PMP
            csr_save_ex_o     = 1'b1;
            csr_save_cause_o  = 1'b1;
            data_err_ack_o    = 1'b1;
            //no jump in this stage as we have to wait one cycle to go to Machine Mode
            csr_cause_o       = {1'b0, data_we_ex_i ? EXC_CAUSE_STORE_FAULT : EXC_CAUSE_LOAD_FAULT};
            ctrl_fsm_ns       = FLUSH_WB;
            //putting illegal to 0 as if it was 1, the core is going to jump to the exception of the EX stage,
            //so the illegal was never executed
            illegal_insn_n    = 1'b0;
        end  //data erro
        else if (ex_valid_i) begin
          //check done to prevent data harzard in the CSR registers
          ctrl_fsm_ns = FLUSH_WB;

          if(illegal_insn_q) begin
            csr_save_id_o     = 1'b1;
            csr_save_cause_o  = 1'b1;
            csr_cause_o       = {1'b0, EXC_CAUSE_ILLEGAL_INSN};
          end else begin
            unique case (1'b1)
              ebrk_insn_i: begin
                csr_save_id_o     = 1'b1;
                csr_save_cause_o  = 1'b1;
                csr_cause_o       = {1'b0, EXC_CAUSE_BREAKPOINT};
              end
              ecall_insn_i: begin
                csr_save_id_o     = 1'b1;
                csr_save_cause_o  = 1'b1;
                csr_cause_o       = {1'b0, current_priv_lvl_i == PRIV_LVL_U ? EXC_CAUSE_ECALL_UMODE : EXC_CAUSE_ECALL_MMODE};
              end
              default:;
            endcase // unique case (1'b1)
          end

        end
      end


      IRQ_FLUSH:
      begin
        is_decoding_o = 1'b0;

        halt_if_o   = 1'b1;
        halt_id_o   = 1'b1;

        if (data_err_i)
        begin //data error
            // the current LW or SW have been blocked by the PMP
            csr_save_ex_o     = 1'b1;
            csr_save_cause_o  = 1'b1;
            data_err_ack_o    = 1'b1;
            //no jump in this stage as we have to wait one cycle to go to Machine Mode
            csr_cause_o       = {1'b0, data_we_ex_i ? EXC_CAUSE_STORE_FAULT : EXC_CAUSE_LOAD_FAULT};
            ctrl_fsm_ns       = FLUSH_WB;

        end  //data error
        else begin
          if(irq_pending_i & irq_enable_int) begin
            ctrl_fsm_ns = IRQ_TAKEN_ID;
          end else begin
            // we can go back to decode in case the IRQ is not taken (no ELW REPLAY)
            exc_kill_o              = 1'b1;
            instr_valid_irq_flush_n = 1'b1;
            ctrl_fsm_ns             = DECODE;
          end
        end
      end

      IRQ_FLUSH_ELW:
      begin
        is_decoding_o = 1'b0;

        halt_if_o   = 1'b1;
        halt_id_o   = 1'b1;

        perf_pipeline_stall_o = data_load_event_i;

        if(irq_pending_i & irq_enable_int) begin
            ctrl_fsm_ns = IRQ_TAKEN_ID;
        end else begin
          // we can go back to decode in case the IRQ is not taken (no ELW REPLAY)
          exc_kill_o              = 1'b1;
          ctrl_fsm_ns             = DECODE;
        end
      end

      ELW_EXE:
      begin
        is_decoding_o = 1'b0;

        halt_if_o   = 1'b1;
        halt_id_o   = 1'b1;


        //if we are here, a elw is executing now in the EX stage
        //or if an interrupt has been received
        //the ID stage contains the PC_ID of the elw, therefore halt_id is set to invalid the instruction
        //If an interrupt occurs, we replay the ELW
        //No needs to check irq_int_req_i since in the EX stage there is only the elw, no CSR pendings
        if(id_ready_i)
          ctrl_fsm_ns = ((debug_req_pending || trigger_match_i) & ~debug_mode_q) ? DBG_FLUSH : IRQ_FLUSH_ELW;
          // if from the ELW EXE we go to IRQ_FLUSH_ELW, it is assumed that if there was an IRQ req together with the grant and IE was valid, then
          // there must be no hazard due to xIE
        else
          ctrl_fsm_ns = ELW_EXE;

        perf_pipeline_stall_o = data_load_event_i;
      end

      IRQ_TAKEN_ID:
      begin
        is_decoding_o = 1'b0;

        pc_set_o          = 1'b1;
        pc_mux_o          = PC_EXCEPTION;
        exc_pc_mux_o      = EXC_PC_IRQ;
        exc_cause_o       = irq_id_ctrl_i;
        csr_irq_sec_o     = irq_sec_ctrl_i;

        // IRQs (standard plus extension)
        irq_ack_o         = 1'b1;
        if(irq_sec_ctrl_i)
          trap_addr_mux_o  = TRAP_MACHINE;
        else
          trap_addr_mux_o  = current_priv_lvl_i == PRIV_LVL_U ? TRAP_USER : TRAP_MACHINE;

        csr_save_cause_o  = 1'b1;
        csr_cause_o       = {1'b1,irq_id_ctrl_i};
        csr_save_id_o     = 1'b1;
        exc_ack_o         = 1'b1;
        ctrl_fsm_ns       = DECODE;
      end


      IRQ_TAKEN_IF:
      begin
        is_decoding_o = 1'b0;

        pc_set_o          = 1'b1;
        pc_mux_o          = PC_EXCEPTION;
        exc_pc_mux_o      = EXC_PC_IRQ;
        exc_cause_o       = irq_id_ctrl_i;
        csr_irq_sec_o     = irq_sec_ctrl_i;

        // IRQs (standard plus extension)
        irq_ack_o         = 1'b1;
        if(irq_sec_ctrl_i)
          trap_addr_mux_o = TRAP_MACHINE;
        else
          trap_addr_mux_o = current_priv_lvl_i == PRIV_LVL_U ? TRAP_USER : TRAP_MACHINE;

        csr_save_cause_o  = 1'b1;
        csr_cause_o       = {1'b1,irq_id_ctrl_i};
        csr_save_if_o     = 1'b1;
        exc_ack_o         = 1'b1;
        ctrl_fsm_ns       = DECODE;
      end


      // flush the pipeline, insert NOP into EX and WB stage
      FLUSH_WB:
      begin
        is_decoding_o = 1'b0;

        halt_if_o = 1'b1;
        halt_id_o = 1'b1;

        ctrl_fsm_ns = DECODE;

        if(data_err_q) begin
            //data_error
            pc_mux_o              = PC_EXCEPTION;
            pc_set_o              = 1'b1;
            trap_addr_mux_o       = TRAP_MACHINE;
            //little hack during testing
            exc_pc_mux_o          = EXC_PC_EXCEPTION;
            exc_cause_o           = data_we_ex_i ? EXC_CAUSE_LOAD_FAULT : EXC_CAUSE_STORE_FAULT;

        end
        else if (is_fetch_failed_i) begin
            //data_error
            pc_mux_o              = PC_EXCEPTION;
            pc_set_o              = 1'b1;
            trap_addr_mux_o       = TRAP_MACHINE;
            exc_pc_mux_o          = EXC_PC_EXCEPTION;
            exc_cause_o           = EXC_CAUSE_INSTR_FAULT;

        end
        else begin
          if(illegal_insn_q) begin
              //exceptions
              pc_mux_o              = PC_EXCEPTION;
              pc_set_o              = 1'b1;
              trap_addr_mux_o       = TRAP_MACHINE;
              exc_pc_mux_o          = EXC_PC_EXCEPTION;
              illegal_insn_n        = 1'b0;
              if (debug_single_step_i && ~debug_mode_q)
                  ctrl_fsm_ns = DBG_TAKEN_IF;
          end else begin
            unique case(1'b1)
              ebrk_insn_i: begin
                  //ebreak
                  pc_mux_o              = PC_EXCEPTION;
                  pc_set_o              = 1'b1;
                  trap_addr_mux_o       = TRAP_MACHINE;
                  exc_pc_mux_o          = EXC_PC_EXCEPTION;

                  if (debug_single_step_i && ~debug_mode_q)
                      ctrl_fsm_ns = DBG_TAKEN_IF;
              end
              ecall_insn_i: begin
                  //ecall
                  pc_mux_o              = PC_EXCEPTION;
                  pc_set_o              = 1'b1;
                  trap_addr_mux_o       = TRAP_MACHINE;
                  exc_pc_mux_o          = EXC_PC_EXCEPTION;
                  // TODO: why is this here, signal only needed for async exceptions
                  exc_cause_o           = EXC_CAUSE_ECALL_MMODE;

                  if (debug_single_step_i && ~debug_mode_q)
                      ctrl_fsm_ns = DBG_TAKEN_IF;
              end

              mret_insn_i: begin
                 csr_restore_mret_id_o =  1'b1;
                 ctrl_fsm_ns           = XRET_JUMP;
              end
              uret_insn_i: begin
                 csr_restore_uret_id_o =  1'b1;
                 ctrl_fsm_ns           = XRET_JUMP;
              end
              dret_insn_i: begin
                  csr_restore_dret_id_o = 1'b1;
                  ctrl_fsm_ns           = XRET_JUMP;
              end

              csr_status_i: begin

              end
              pipe_flush_i: begin
                  ctrl_fsm_ns = WAIT_SLEEP;
              end
              fencei_insn_i: begin
                  // we just jump to instruction after the fence.i since that
                  // forces the instruction cache to refetch
                  pc_mux_o              = PC_FENCEI;
                  pc_set_o              = 1'b1;
              end
              default:;
            endcase
          end
        end

      end

      XRET_JUMP:
      begin
        is_decoding_o = 1'b0;
        ctrl_fsm_ns   = DECODE;
        unique case(1'b1)
          mret_dec_i: begin
              //mret
              pc_mux_o              = PC_MRET;
              pc_set_o              = 1'b1;
          end
          uret_dec_i: begin
              //uret
              pc_mux_o              = PC_URET;
              pc_set_o              = 1'b1;
          end
          dret_dec_i: begin
              //dret
              //TODO: is illegal when not in debug mode
              pc_mux_o              = PC_DRET;
              pc_set_o              = 1'b1;
              debug_mode_n          = 1'b0;
          end
          default:;
        endcase

        if (debug_single_step_i && ~debug_mode_q) begin
          ctrl_fsm_ns = DBG_TAKEN_IF;
        end
      end

      // a branch was in ID when a trying to go to debug rom wait until we can
      // determine branch target address (for saving into dpc) before proceeding
      DBG_WAIT_BRANCH:
      begin
        is_decoding_o = 1'b0;
        halt_if_o = 1'b1;

        if (branch_taken_ex_i) begin
          // there is a branch in the EX stage that is taken
          pc_mux_o = PC_BRANCH;
          pc_set_o = 1'b1;
        end

        ctrl_fsm_ns = DBG_FLUSH;
      end

      // We enter this state when we encounter
      // 1. ebreak during debug mode
      // 2. ebreak with forced entry into debug mode (ebreakm or ebreaku set).
      // 3. halt request during decode
      // Regular ebreak's go through FLUSH_EX and FLUSH_WB.
      // For 1. we don't update dcsr and dpc while for 2. and 3. we do
      // (debug-spec p.39). Critically dpc is set to the address of ebreak and
      // not to the next instruction's (which is why we save the pc in id).
      DBG_TAKEN_ID:
      begin
        is_decoding_o     = 1'b0;
        pc_set_o          = 1'b1;
        pc_mux_o          = PC_EXCEPTION;
        exc_pc_mux_o      = EXC_PC_DBD;
        if (((debug_req_pending || trigger_match_i) && (~debug_mode_q)) ||
            (ebrk_insn_i && ebrk_force_debug_mode && (~debug_mode_q))) begin
            csr_save_cause_o = 1'b1;
            csr_save_id_o    = 1'b1;
            debug_csr_save_o = 1'b1;
            if (debug_req_pending)
                debug_cause_o = DBG_CAUSE_HALTREQ;
            if (ebrk_insn_i)
                debug_cause_o = DBG_CAUSE_EBREAK;
            if (trigger_match_i)
                debug_cause_o = DBG_CAUSE_TRIGGER;
        end
        ctrl_fsm_ns  = DECODE;
        debug_mode_n = 1'b1;
      end

      DBG_TAKEN_IF:
      begin
        is_decoding_o     = 1'b0;
        pc_set_o          = 1'b1;
        pc_mux_o          = PC_EXCEPTION;
        exc_pc_mux_o      = EXC_PC_DBD;
        csr_save_cause_o  = 1'b1;
        debug_csr_save_o  = 1'b1;
        if (debug_single_step_i)
            debug_cause_o = DBG_CAUSE_STEP;
        if (debug_req_pending)
            debug_cause_o = DBG_CAUSE_HALTREQ;
        if (ebrk_insn_i)
            debug_cause_o = DBG_CAUSE_EBREAK;
        if (trigger_match_i)
          debug_cause_o   = DBG_CAUSE_TRIGGER;
        csr_save_if_o   = 1'b1;
        ctrl_fsm_ns     = DECODE;
        debug_mode_n    = 1'b1;
      end

      DBG_FLUSH:
      begin
        is_decoding_o = 1'b0;

        halt_if_o   = 1'b1;
        halt_id_o   = 1'b1;

        perf_pipeline_stall_o = data_load_event_i;

        if (data_err_i)
        begin //data error
            // the current LW or SW have been blocked by the PMP
            csr_save_ex_o     = 1'b1;
            csr_save_cause_o  = 1'b1;
            data_err_ack_o    = 1'b1;
            //no jump in this stage as we have to wait one cycle to go to Machine Mode
            csr_cause_o       = {1'b0, data_we_ex_i ? EXC_CAUSE_STORE_FAULT : EXC_CAUSE_LOAD_FAULT};
            ctrl_fsm_ns       = FLUSH_WB;

        end  //data error
        else begin
          if(debug_mode_q) begin //ebreak in debug rom
            ctrl_fsm_ns = DBG_TAKEN_ID;
          end else if(data_load_event_i) begin
            ctrl_fsm_ns = DBG_TAKEN_ID;
          end else if (debug_single_step_i) begin
            // save the next instruction when single stepping regular insn
            ctrl_fsm_ns  = DBG_TAKEN_IF;
          end else begin
            ctrl_fsm_ns  = DBG_TAKEN_ID;
          end
        end
      end
      // Debug end

      default: begin
        is_decoding_o = 1'b0;
        instr_req_o = 1'b0;
        ctrl_fsm_ns = RESET;
      end
    endcase
  end

  /////////////////////////////////////////////////////////////
  //  ____  _        _ _    ____            _             _  //
  // / ___|| |_ __ _| | |  / ___|___  _ __ | |_ _ __ ___ | | //
  // \___ \| __/ _` | | | | |   / _ \| '_ \| __| '__/ _ \| | //
  //  ___) | || (_| | | | | |__| (_) | | | | |_| | | (_) | | //
  // |____/ \__\__,_|_|_|  \____\___/|_| |_|\__|_|  \___/|_| //
  //                                                         //
  /////////////////////////////////////////////////////////////
  always_comb
  begin
    load_stall_o   = 1'b0;
    jr_stall_o     = 1'b0;
    deassert_we_o  = 1'b0;

    // deassert WE when the core is not decoding instructions
    if (~is_decoding_o)
      deassert_we_o = 1'b1;

    // deassert WE in case of illegal instruction
    if (illegal_insn_i)
      deassert_we_o = 1'b1;

    // Stall because of load operation
    if (
          ( (data_req_ex_i == 1'b1) && (regfile_we_ex_i == 1'b1) ||
           (wb_ready_i == 1'b0) && (regfile_we_wb_i == 1'b1)
          ) &&
          ( (reg_d_ex_is_reg_a_i == 1'b1) || (reg_d_ex_is_reg_b_i == 1'b1) || (reg_d_ex_is_reg_c_i == 1'b1) ||
            (is_decoding_o && regfile_we_id_i && (regfile_waddr_ex_i == regfile_alu_waddr_id_i)) )
       )
    begin
      deassert_we_o   = 1'b1;
      load_stall_o    = 1'b1;
    end

    // Stall because of jr path
    // - always stall if a result is to be forwarded to the PC
    // we don't care about in which state the ctrl_fsm is as we deassert_we
    // anyway when we are not in DECODE
    if ((jump_in_dec_i == BRANCH_JALR) &&
        (((regfile_we_wb_i == 1'b1) && (reg_d_wb_is_reg_a_i == 1'b1)) ||
         ((regfile_we_ex_i == 1'b1) && (reg_d_ex_is_reg_a_i == 1'b1)) ||
         ((regfile_alu_we_fw_i == 1'b1) && (reg_d_alu_is_reg_a_i == 1'b1))) )
    begin
      jr_stall_o      = 1'b1;
      deassert_we_o   = 1'b1;
    end
  end


  // stall because of misaligned data access
  assign misaligned_stall_o = data_misaligned_i;

  // APU dependency stalls (data hazards)
  assign apu_stall_o = apu_read_dep_i | (apu_write_dep_i & ~apu_en_i);

  // Forwarding control unit
  always_comb
  begin
    // default assignements
    operand_a_fw_mux_sel_o = SEL_REGFILE;
    operand_b_fw_mux_sel_o = SEL_REGFILE;
    operand_c_fw_mux_sel_o = SEL_REGFILE;

    // Forwarding WB -> ID
    if (regfile_we_wb_i == 1'b1)
    begin
      if (reg_d_wb_is_reg_a_i == 1'b1)
        operand_a_fw_mux_sel_o = SEL_FW_WB;
      if (reg_d_wb_is_reg_b_i == 1'b1)
        operand_b_fw_mux_sel_o = SEL_FW_WB;
      if (reg_d_wb_is_reg_c_i == 1'b1)
        operand_c_fw_mux_sel_o = SEL_FW_WB;
    end

    // Forwarding EX -> ID
    if (regfile_alu_we_fw_i == 1'b1)
    begin
     if (reg_d_alu_is_reg_a_i == 1'b1)
       operand_a_fw_mux_sel_o = SEL_FW_EX;
     if (reg_d_alu_is_reg_b_i == 1'b1)
       operand_b_fw_mux_sel_o = SEL_FW_EX;
     if (reg_d_alu_is_reg_c_i == 1'b1)
       operand_c_fw_mux_sel_o = SEL_FW_EX;
    end

    // for misaligned memory accesses
    if (data_misaligned_i)
    begin
      operand_a_fw_mux_sel_o  = SEL_FW_EX;
      operand_b_fw_mux_sel_o  = SEL_REGFILE;
    end else if (mult_multicycle_i) begin
      operand_c_fw_mux_sel_o  = SEL_FW_EX;
    end
  end

  // update registers
  always_ff @(posedge clk , negedge rst_n)
  begin : UPDATE_REGS
    if ( rst_n == 1'b0 )
    begin
      ctrl_fsm_cs    <= RESET;
      jump_done_q    <= 1'b0;
      boot_done_q    <= 1'b0;
      data_err_q     <= 1'b0;

      debug_mode_q   <= 1'b0;
      illegal_insn_q <= 1'b0;

      instr_valid_irq_flush_q <= 1'b0;

    end
    else
    begin
      ctrl_fsm_cs    <= ctrl_fsm_ns;
      boot_done_q    <= boot_done | (~boot_done & boot_done_q);
      // clear when id is valid (no instruction incoming)
      jump_done_q    <= jump_done & (~id_ready_i);

      data_err_q     <= data_err_i;

      debug_mode_q   <= debug_mode_n;

      illegal_insn_q <= illegal_insn_n;

      instr_valid_irq_flush_q <= instr_valid_irq_flush_n;
    end
  end

  // Performance Counters
  assign perf_jump_o      = (jump_in_id_i == BRANCH_JAL || jump_in_id_i == BRANCH_JALR);
  assign perf_jr_stall_o  = jr_stall_o;
  assign perf_ld_stall_o  = load_stall_o;

  // wakeup from sleep conditions
  assign wake_from_sleep_o = irq_pending_i || debug_req_pending || debug_mode_q;

  // debug mode
  assign debug_mode_o = debug_mode_q;
  assign debug_req_pending = debug_req_i || debug_req_q;

  // Do not let p.elw cause core_sleep_o during debug
  assign debug_p_elw_no_sleep_o = debug_mode_q || debug_req_q || debug_single_step_i || trigger_match_i;

  // Do not let WFI cause core_sleep_o (but treat as NOP):
  //
  // - During debug
  // - For PULP Cluster (only p.elw can trigger sleep)

  assign debug_wfi_no_sleep_o = debug_mode_q || debug_req_pending || debug_single_step_i || trigger_match_i || PULP_CLUSTER;

  // sticky version of debug_req
  always_ff @(posedge clk , negedge rst_n)
    if ( !rst_n )
      debug_req_q <= 1'b0;
    else
      if( debug_req_i )
        debug_req_q <= 1'b1;
      else if( debug_mode_q )
        debug_req_q <= 1'b0;

  //----------------------------------------------------------------------------
  // Assertions
  //----------------------------------------------------------------------------

`ifndef VERILATOR

  // make sure that taken branches do not happen back-to-back, as this is not
  // possible without branch prediction in the IF stage
<<<<<<< HEAD
  `ifdef CV32E40P_ASSERT_ON
=======
>>>>>>> 63b5a87d
  assert property (
    @(posedge clk) (branch_taken_ex_i) |=> (~branch_taken_ex_i) ) else $warning("Two branches back-to-back are taken");

  assert property (
    @(posedge clk) (~('0 & irq_req_ctrl_i)) ) else $warning("Both dbg_req_i and irq_req_ctrl_i are active");

  // ELW_EXE and IRQ_FLUSH_ELW states are only used for PULP_CLUSTER = 1
  property p_pulp_cluster_only_states;
     @(posedge clk) (1'b1) |-> ( !((PULP_CLUSTER == 1'b0) && ((ctrl_fsm_cs == ELW_EXE) || (ctrl_fsm_cs == IRQ_FLUSH_ELW))) );
  endproperty

  a_pulp_cluster_only_states : assert property(p_pulp_cluster_only_states);

  // WAIT_SLEEP and SLEEP states are never used for PULP_CLUSTER = 1
  property p_pulp_cluster_excluded_states;
     @(posedge clk) (1'b1) |-> ( !((PULP_CLUSTER == 1'b1) && ((ctrl_fsm_cs == SLEEP) || (ctrl_fsm_cs == WAIT_SLEEP))) );
  endproperty

  a_pulp_cluster_excluded_states : assert property(p_pulp_cluster_excluded_states);

`endif

endmodule // cv32e40p_controller<|MERGE_RESOLUTION|>--- conflicted
+++ resolved
@@ -1139,14 +1139,10 @@
   // Assertions
   //----------------------------------------------------------------------------
 
-`ifndef VERILATOR
+`ifdef CV32E40P_ASSERT_ON
 
   // make sure that taken branches do not happen back-to-back, as this is not
   // possible without branch prediction in the IF stage
-<<<<<<< HEAD
-  `ifdef CV32E40P_ASSERT_ON
-=======
->>>>>>> 63b5a87d
   assert property (
     @(posedge clk) (branch_taken_ex_i) |=> (~branch_taken_ex_i) ) else $warning("Two branches back-to-back are taken");
 
