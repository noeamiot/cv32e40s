--- conflicted
+++ resolved
@@ -142,13 +142,8 @@
     unique case (exc_pc_mux_i)
       EXC_PC_EXCEPTION:                        exc_pc = { trap_base_addr, 8'h0 }; //1.10 all the exceptions go to base address
       EXC_PC_IRQ:                              exc_pc = { trap_base_addr, 1'b0, exc_vec_pc_mux_i[4:0], 2'b0 }; // interrupts are vectored
-<<<<<<< HEAD
-      EXC_PC_DBD:                              exc_pc = { DM_HALTADDRESS       };
+      EXC_PC_DBD:                              exc_pc = { dm_halt_addr_i, 2'b0 };
       default:                                 exc_pc = { trap_base_addr, 8'h0 };
-=======
-      EXC_PC_DBD:                              exc_pc = { dm_halt_addr_i, 2'b0 };
-      default:;
->>>>>>> d6fbcfcc
     endcase
   end
 
