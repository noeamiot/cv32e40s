--- conflicted
+++ resolved
@@ -210,11 +210,7 @@
   begin
     // print warning in case of decoding errors
     if (is_decoding_o && illegal_insn_i) begin
-<<<<<<< HEAD
-      $display("%t: Illegal instruction (core %0d) at PC 0x%h:", $time, cv32e40p_core.core_id_i,
-=======
-      $display("%t: Illegal instruction (core %0d) at PC 0x%h:", $time, riscv_core.hart_id_i[3:0],
->>>>>>> 9135b2f8
+      $display("%t: Illegal instruction (core %0d) at PC 0x%h:", $time, cv32e40p_core.hart_id_i[3:0],
                riscv_id_stage.pc_id_i);
     end
   end
