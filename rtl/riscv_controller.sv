--- conflicted
+++ resolved
@@ -273,14 +273,8 @@
     halt_if_o              = 1'b0;
     halt_id_o              = 1'b0;
     irq_ack_o              = 1'b0;
-<<<<<<< HEAD
-    irq_id_o               = irq_id_ctrl_i;
-
-=======
     irq_id_o               = irq_id_ctrl_i[4:0];
 
-    boot_done              = 1'b0;
->>>>>>> 63000db9
     jump_in_dec            = jump_in_dec_i == BRANCH_JALR || jump_in_dec_i == BRANCH_JAL;
     branch_in_id           = jump_in_id_i == BRANCH_COND;
     irq_enable_int         =  ((u_IE_i | irq_sec_ctrl_i) & current_priv_lvl_i == PRIV_LVL_U) | (m_IE_i & current_priv_lvl_i == PRIV_LVL_M);
@@ -587,7 +581,7 @@
                     if (id_ready_i) begin
                     // make sure the current instruction has been executed
                         unique case(1'b1)
-                        
+
                         illegal_insn_i | ecall_insn_i:
                         begin
                             ctrl_fsm_ns = FLUSH_EX; // TODO: flush ex
@@ -598,19 +592,19 @@
                         begin
                             ctrl_fsm_ns = FLUSH_EX;
                             flush_instr_o     = 1'b1;
-                        end 
+                        end
 
                         mret_insn_i | uret_insn_i:
                         begin
                             ctrl_fsm_ns = FLUSH_EX;
                             flush_instr_o     = 1'b1;
                         end
-                        
+
                         branch_in_id:
                         begin
                             ctrl_fsm_ns    = DBG_WAIT_BRANCH;
                         end
-                        
+
                         default:
                             // regular instruction
                             ctrl_fsm_ns = DBG_FLUSH;
