--- conflicted
+++ resolved
@@ -209,17 +209,10 @@
 );
 
   // FSM state encoding
-<<<<<<< HEAD
-  enum  logic [4:0] { RESET, BOOT_SET, SLEEP, WAIT_SLEEP, FIRST_FETCH,
-                      DECODE,
-                      IRQ_TAKEN_ID, IRQ_TAKEN_IF, IRQ_FLUSH, IRQ_FLUSH_ELW, ELW_EXE,
-                      FLUSH_EX, FLUSH_WB, XRET_JUMP,
-                      DBG_TAKEN_ID, DBG_TAKEN_IF, DBG_FLUSH, DBG_WAIT_BRANCH, DECODE_HWLOOP } ctrl_fsm_cs, ctrl_fsm_ns;
+  ctrl_state_e ctrl_fsm_cs, ctrl_fsm_ns;
+
 
   logic jump_done, jump_done_q, jump_in_dec, branch_in_id, branch_in_id_dec;
-=======
-  ctrl_state_e ctrl_fsm_cs, ctrl_fsm_ns;
->>>>>>> 307aa9ec
 
   logic irq_enable_int;
   logic data_err_q;
@@ -579,11 +572,6 @@
                       else begin
                         // otherwise just a normal ebreak exception
                         ctrl_fsm_ns = FLUSH_EX;
-<<<<<<< HEAD
-                        flush_instr_o     = 1'b1;
-                        csr_cause_o = EXC_CAUSE_BREAKPOINT;
-=======
->>>>>>> 307aa9ec
                       end
 
                     end
