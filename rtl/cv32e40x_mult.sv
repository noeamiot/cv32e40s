// Copyright 2018 ETH Zurich and University of Bologna.
// Copyright and related rights are licensed under the Solderpad Hardware
// License, Version 0.51 (the "License"); you may not use this file except in
// compliance with the License.  You may obtain a copy of the License at
// http://solderpad.org/licenses/SHL-0.51. Unless required by applicable law
// or agreed to in writing, software, hardware and materials distributed under
// this License is distributed on an "AS IS" BASIS, WITHOUT WARRANTIES OR
// CONDITIONS OF ANY KIND, either express or implied. See the License for the
// specific language governing permissions and limitations under the License.

////////////////////////////////////////////////////////////////////////////////
// Engineer:       Matthias Baer - baermatt@student.ethz.ch                   //
//                                                                            //
// Additional contributions by:                                               //
//                 Andreas Traber - atraber@student.ethz.ch                   //
//                 Michael Gautschi - gautschi@iis.ee.ethz.ch                 //
//                 Halfdan Bechmann - halfdan.bechmann@silabs.com             //
//                                                                            //
// Design Name:    Multiplier                                                 //
// Project Name:   RI5CY                                                      //
// Language:       SystemVerilog                                              //
//                                                                            //
// Description:    Multiplier unit.                                           //
//                                                                            //
////////////////////////////////////////////////////////////////////////////////
//TODO: Document how many writebacks happen for a multicycle mult?
//      If not 1, interrupts might not work correctly
module cv32e40x_mult import cv32e40x_pkg::*;
(
  input  logic        clk,
  input  logic        rst_n,

<<<<<<< HEAD
  input  logic        kill_i,
  input  logic        enable_i,
=======
  input  logic        valid_i,
>>>>>>> 105532af
  input  mul_opcode_e operator_i,

  // integer and short multiplier
  input  logic [ 1:0] short_signed_i,

  input  logic [31:0] op_a_i,
  input  logic [31:0] op_b_i,

  output logic [31:0] result_o,

  output logic        ready_o,
  output logic        valid_o,
  input  logic        ready_i
);


  ///////////////////////////////////////////////////////////////
  //  ___ _  _ _____ ___ ___ ___ ___   __  __ _   _ _  _____   //
  // |_ _| \| |_   _| __/ __| __| _ \ |  \/  | | | | ||_   _|  //
  //  | || .  | | | | _| (_ | _||   / | |\/| | |_| | |__| |    //
  // |___|_|\_| |_| |___\___|___|_|_\ |_|  |_|\___/|____|_|    //
  //                                                           //
  ///////////////////////////////////////////////////////////////

  // Multiplier Operands
  logic [31:0] op_a;
  logic [31:0] op_b;
  logic [33:0] int_result;

  // MULH control signals
  logic        mulh_shift;

  // MULH State variables
  mult_state_e mulh_state;
  mult_state_e mulh_state_next;

  // MULH Part select operands
  logic [16:0] mulh_al;
  logic [16:0] mulh_bl;
  logic [16:0] mulh_ah;
  logic [16:0] mulh_bh;

  // MULH Operands
  logic [16:0] mulh_a;
  logic [16:0] mulh_b;

  // MULH Intermediate Results
  logic [32:0] mulh_acc;
  logic [32:0] mulh_acc_next;

  // Result
  logic [33:0] result;
  logic [33:0] result_shifted;

  assign mulh_al[15:0] = op_a_i[15:0];
  assign mulh_bl[15:0] = op_b_i[15:0];
  assign mulh_ah[15:0] = op_a_i[31:16];
  assign mulh_bh[15:0] = op_b_i[31:16];

  // Lower halfwords are always multiplied as unsigned
  assign mulh_al[16] = 1'b0;
  assign mulh_bl[16] = 1'b0;

  // Sign extention for the upper halfword is decided by the instuction used.
  // MULH   :   signed x signed    : short_signed_i == 'b00
  // MULHSU :   signed x unsigned  : short_signed_i == 'b01
  // MULHU  : unsigned x unsigned  : short_signed_i == 'b11
  assign mulh_ah[16] = short_signed_i[0] && op_a_i[31];
  assign mulh_bh[16] = short_signed_i[1] && op_b_i[31];

  ////////////////
  //  MULH FSM  //
  ////////////////

  always_comb
  begin
    mulh_shift       = 1'b0;
    mulh_a           = mulh_al;
    mulh_b           = mulh_bl;
    mulh_state_next  = mulh_state;
<<<<<<< HEAD
    ready_o          = 1'b1;

    if (!kill_i ) begin
      case (mulh_state)
        ALBL: begin
          if ((operator_i == MUL_H) && enable_i) begin
=======
    ready_o          = 1'b0;
    valid_o          = 1'b0;
    
    case (mulh_state)
      ALBL: begin
        ready_o = 1'b1;
        if(valid_i) begin
          if (operator_i == MUL_H) begin
            // Multicycle multiplication
>>>>>>> 105532af
            mulh_shift      = 1'b1;
            ready_o         = 1'b0;
            mulh_state_next = ALBH;
          end
<<<<<<< HEAD
=======
          else begin
            // Single cycle multiplication
            valid_o         = 1'b1;
          end
>>>>>>> 105532af
        end

<<<<<<< HEAD
        ALBH: begin
          ready_o          = 1'b0;
          mulh_a           = mulh_al;
          mulh_b           = mulh_bh;
          mulh_state_next  = AHBL;
        end

        AHBL: begin
          ready_o          = 1'b0;
          mulh_shift       = 1'b1;
          mulh_a           = mulh_ah;
          mulh_b           = mulh_bl;
          mulh_state_next  = AHBH;
        end

        AHBH: begin
          mulh_a            = mulh_ah;
          mulh_b            = mulh_bh;
          if (ex_ready_i)
            mulh_state_next = ALBL;
        end
        default: ;
      endcase
    end else begin
      mulh_state_next = ALBL;
    end
=======
      ALBH: begin
        mulh_a           = mulh_al;
        mulh_b           = mulh_bh;
        mulh_state_next  = AHBL;
      end

      AHBL: begin
        mulh_shift       = 1'b1;
        mulh_a           = mulh_ah;
        mulh_b           = mulh_bl;
        mulh_state_next  = AHBH;
      end

      AHBH: begin
        mulh_a            = mulh_ah;
        mulh_b            = mulh_bh;
        valid_o           = 1'b1;
        if (ready_i) begin
          ready_o         = 1'b1;
          mulh_state_next = ALBL;
        end
      end
      default: ;
    endcase
>>>>>>> 105532af
  end // always_comb

  // TODO: move logic into FSM. And implement abort if valid_i goes low mid multiplication (similar to divider FSM).
  always_ff @(posedge clk, negedge rst_n) begin
    if (~rst_n) begin
      mulh_acc     <=  '0;
      mulh_state   <= ALBL;
<<<<<<< HEAD
    end else if ((enable_i || kill_i) && (operator_i == MUL_H)) begin
      if (!ready_o) begin
=======
    end else if (valid_i && (operator_i == MUL_H)) begin
      if (!valid_o) begin
>>>>>>> 105532af
        mulh_acc   <= mulh_acc_next;
      end else if (!ready_i) begin
        mulh_acc   <= mulh_acc;
      end else begin
        mulh_acc   <=  '0;
      end
      mulh_state   <= mulh_state_next;
    end
  end

  // MULH Shift Mux
  assign result_shifted = $signed(result) >>> 16;
  assign mulh_acc_next  = (mulh_shift) ? result_shifted[32:0] : result[32:0];

  ///////////////////////////
  //   32-bit multiplier   //
  ///////////////////////////

  assign op_a = (operator_i == MUL_M32) ? op_a_i : {{16{mulh_a[16]}}, mulh_a[15:0]};
  assign op_b = (operator_i == MUL_M32) ? op_b_i : {{16{mulh_b[16]}}, mulh_b[15:0]};

  assign int_result = $signed(op_a) * $signed(op_b);

  ////////////////////////////////////
  //   ____                 _ _     //
  //  |  _ \ ___  ___ _   _| | |_   //
  //  | |_) / _ \/ __| | | | | __|  //
  //  |  _ <  __/\__ \ |_| | | |_   //
  //  |_| \_\___||___/\__,_|_|\__|  //
  //                                //
  ////////////////////////////////////

  // 34bit Adder  - mulh_acc is always 0 for the MUL instruction //
  assign result    = $signed(int_result) + $signed(mulh_acc);

  assign result_o  = result[31:0];

endmodule<|MERGE_RESOLUTION|>--- conflicted
+++ resolved
@@ -30,12 +30,7 @@
   input  logic        clk,
   input  logic        rst_n,
 
-<<<<<<< HEAD
-  input  logic        kill_i,
-  input  logic        enable_i,
-=======
   input  logic        valid_i,
->>>>>>> 105532af
   input  mul_opcode_e operator_i,
 
   // integer and short multiplier
@@ -116,14 +111,6 @@
     mulh_a           = mulh_al;
     mulh_b           = mulh_bl;
     mulh_state_next  = mulh_state;
-<<<<<<< HEAD
-    ready_o          = 1'b1;
-
-    if (!kill_i ) begin
-      case (mulh_state)
-        ALBL: begin
-          if ((operator_i == MUL_H) && enable_i) begin
-=======
     ready_o          = 1'b0;
     valid_o          = 1'b0;
     
@@ -133,48 +120,17 @@
         if(valid_i) begin
           if (operator_i == MUL_H) begin
             // Multicycle multiplication
->>>>>>> 105532af
             mulh_shift      = 1'b1;
             ready_o         = 1'b0;
             mulh_state_next = ALBH;
           end
-<<<<<<< HEAD
-=======
           else begin
             // Single cycle multiplication
             valid_o         = 1'b1;
           end
->>>>>>> 105532af
         end
-
-<<<<<<< HEAD
-        ALBH: begin
-          ready_o          = 1'b0;
-          mulh_a           = mulh_al;
-          mulh_b           = mulh_bh;
-          mulh_state_next  = AHBL;
-        end
-
-        AHBL: begin
-          ready_o          = 1'b0;
-          mulh_shift       = 1'b1;
-          mulh_a           = mulh_ah;
-          mulh_b           = mulh_bl;
-          mulh_state_next  = AHBH;
-        end
-
-        AHBH: begin
-          mulh_a            = mulh_ah;
-          mulh_b            = mulh_bh;
-          if (ex_ready_i)
-            mulh_state_next = ALBL;
-        end
-        default: ;
-      endcase
-    end else begin
-      mulh_state_next = ALBL;
-    end
-=======
+      end
+
       ALBH: begin
         mulh_a           = mulh_al;
         mulh_b           = mulh_bh;
@@ -199,7 +155,6 @@
       end
       default: ;
     endcase
->>>>>>> 105532af
   end // always_comb
 
   // TODO: move logic into FSM. And implement abort if valid_i goes low mid multiplication (similar to divider FSM).
@@ -207,13 +162,8 @@
     if (~rst_n) begin
       mulh_acc     <=  '0;
       mulh_state   <= ALBL;
-<<<<<<< HEAD
-    end else if ((enable_i || kill_i) && (operator_i == MUL_H)) begin
-      if (!ready_o) begin
-=======
     end else if (valid_i && (operator_i == MUL_H)) begin
       if (!valid_o) begin
->>>>>>> 105532af
         mulh_acc   <= mulh_acc_next;
       end else if (!ready_i) begin
         mulh_acc   <= mulh_acc;
