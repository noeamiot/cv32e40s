// Copyright 2018 ETH Zurich and University of Bologna.
// Copyright and related rights are licensed under the Solderpad Hardware
// License, Version 0.51 (the "License"); you may not use this file except in
// compliance with the License.  You may obtain a copy of the License at
// http://solderpad.org/licenses/SHL-0.51. Unless required by applicable law
// or agreed to in writing, software, hardware and materials distributed under
// this License is distributed on an "AS IS" BASIS, WITHOUT WARRANTIES OR
// CONDITIONS OF ANY KIND, either express or implied. See the License for the
// specific language governing permissions and limitations under the License.

////////////////////////////////////////////////////////////////////////////////
// Engineer:       Matthias Baer - baermatt@student.ethz.ch                   //
//                                                                            //
// Additional contributions by:                                               //
//                 Sven Stucki - svstucki@student.ethz.ch                     //
//                                                                            //
//                                                                            //
// Design Name:    RISC-V processor core                                      //
// Project Name:   RI5CY                                                      //
// Language:       SystemVerilog                                              //
//                                                                            //
// Description:    Defines for various constants used by the processor core.  //
//                                                                            //
////////////////////////////////////////////////////////////////////////////////

package riscv_defines;

////////////////////////////////////////////////
//    ___         ____          _             //
//   / _ \ _ __  / ___|___   __| | ___  ___   //
//  | | | | '_ \| |   / _ \ / _` |/ _ \/ __|  //
//  | |_| | |_) | |__| (_) | (_| |  __/\__ \  //
//   \___/| .__/ \____\___/ \__,_|\___||___/  //
//        |_|                                 //
////////////////////////////////////////////////

parameter OPCODE_SYSTEM    = 7'h73;
parameter OPCODE_FENCE     = 7'h0f;
parameter OPCODE_OP        = 7'h33;
parameter OPCODE_OPIMM     = 7'h13;
parameter OPCODE_STORE     = 7'h23;
parameter OPCODE_LOAD      = 7'h03;
parameter OPCODE_BRANCH    = 7'h63;
parameter OPCODE_JALR      = 7'h67;
parameter OPCODE_JAL       = 7'h6f;
parameter OPCODE_AUIPC     = 7'h17;
parameter OPCODE_LUI       = 7'h37;
parameter OPCODE_OP_FP     = 7'h53;
parameter OPCODE_OP_FMADD  = 7'h43;
parameter OPCODE_OP_FNMADD = 7'h4f;
parameter OPCODE_OP_FMSUB  = 7'h47;
parameter OPCODE_OP_FNMSUB = 7'h4b;
parameter OPCODE_STORE_FP  = 7'h27;
parameter OPCODE_LOAD_FP   = 7'h07;

// those opcodes are now used for PULP custom instructions
// parameter OPCODE_CUST0     = 7'h0b
// parameter OPCODE_CUST1     = 7'h2b

// PULP custom
parameter OPCODE_LOAD_POST  = 7'h0b;
parameter OPCODE_STORE_POST = 7'h2b;
parameter OPCODE_PULP_OP    = 7'h5b;
parameter OPCODE_VECOP      = 7'h57;
parameter OPCODE_HWLOOP     = 7'h7b;

parameter REGC_S1   = 2'b10;
parameter REGC_S4   = 2'b00;
parameter REGC_RD   = 2'b01;
parameter REGC_ZERO = 2'b11;


//////////////////////////////////////////////////////////////////////////////
//      _    _    _   _    ___                       _   _                  //
//     / \  | |  | | | |  / _ \ _ __   ___ _ __ __ _| |_(_) ___  _ __  ___  //
//    / _ \ | |  | | | | | | | | '_ \ / _ \ '__/ _` | __| |/ _ \| '_ \/ __| //
//   / ___ \| |__| |_| | | |_| | |_) |  __/ | | (_| | |_| | (_) | | | \__ \ //
//  /_/   \_\_____\___/   \___/| .__/ \___|_|  \__,_|\__|_|\___/|_| |_|___/ //
//                             |_|                                          //
//////////////////////////////////////////////////////////////////////////////

parameter ALU_OP_WIDTH = 7;

parameter ALU_ADD   = 7'b0011000;
parameter ALU_SUB   = 7'b0011001;
parameter ALU_ADDU  = 7'b0011010;
parameter ALU_SUBU  = 7'b0011011;
parameter ALU_ADDR  = 7'b0011100;
parameter ALU_SUBR  = 7'b0011101;
parameter ALU_ADDUR = 7'b0011110;
parameter ALU_SUBUR = 7'b0011111;

parameter ALU_XOR   = 7'b0101111;
parameter ALU_OR    = 7'b0101110;
parameter ALU_AND   = 7'b0010101;

// Shifts
parameter ALU_SRA   = 7'b0100100;
parameter ALU_SRL   = 7'b0100101;
parameter ALU_ROR   = 7'b0100110;
parameter ALU_SLL   = 7'b0100111;

// bit manipulation
parameter ALU_BEXT  = 7'b0101000;
parameter ALU_BEXTU = 7'b0101001;
parameter ALU_BINS  = 7'b0101010;
parameter ALU_BCLR  = 7'b0101011;
parameter ALU_BSET  = 7'b0101100;
parameter ALU_BREV  = 7'b1001001;

// Bit counting
parameter ALU_FF1   = 7'b0110110;
parameter ALU_FL1   = 7'b0110111;
parameter ALU_CNT   = 7'b0110100;
parameter ALU_CLB   = 7'b0110101;

// Sign-/zero-extensions
parameter ALU_EXTS  = 7'b0111110;
parameter ALU_EXT   = 7'b0111111;

// Comparisons
parameter ALU_LTS   = 7'b0000000;
parameter ALU_LTU   = 7'b0000001;
parameter ALU_LES   = 7'b0000100;
parameter ALU_LEU   = 7'b0000101;
parameter ALU_GTS   = 7'b0001000;
parameter ALU_GTU   = 7'b0001001;
parameter ALU_GES   = 7'b0001010;
parameter ALU_GEU   = 7'b0001011;
parameter ALU_EQ    = 7'b0001100;
parameter ALU_NE    = 7'b0001101;

// Set Lower Than operations
parameter ALU_SLTS  = 7'b0000010;
parameter ALU_SLTU  = 7'b0000011;
parameter ALU_SLETS = 7'b0000110;
parameter ALU_SLETU = 7'b0000111;

// Absolute value
parameter ALU_ABS   = 7'b0010100;
parameter ALU_CLIP  = 7'b0010110;
parameter ALU_CLIPU = 7'b0010111;

// Insert/extract
parameter ALU_INS   = 7'b0101101;

// min/max
parameter ALU_MIN   = 7'b0010000;
parameter ALU_MINU  = 7'b0010001;
parameter ALU_MAX   = 7'b0010010;
parameter ALU_MAXU  = 7'b0010011;

// div/rem
parameter ALU_DIVU  = 7'b0110000; // bit 0 is used for signed mode, bit 1 is used for remdiv
parameter ALU_DIV   = 7'b0110001; // bit 0 is used for signed mode, bit 1 is used for remdiv
parameter ALU_REMU  = 7'b0110010; // bit 0 is used for signed mode, bit 1 is used for remdiv
parameter ALU_REM   = 7'b0110011; // bit 0 is used for signed mode, bit 1 is used for remdiv

parameter ALU_SHUF  = 7'b0111010;
parameter ALU_SHUF2 = 7'b0111011;
parameter ALU_PCKLO = 7'b0111000;
parameter ALU_PCKHI = 7'b0111001;

// fpu
parameter ALU_FKEEP   = 7'b1111111;   // hack, to support fcvt.s.d
parameter ALU_FSGNJ   = 7'b1000000;
parameter ALU_FSGNJN  = 7'b1000001;
parameter ALU_FSGNJX  = 7'b1000010;
parameter ALU_FEQ     = 7'b1000011;
parameter ALU_FLT     = 7'b1000100;
parameter ALU_FLE     = 7'b1000101;
parameter ALU_FMAX    = 7'b1000110;
parameter ALU_FMIN    = 7'b1000111;
parameter ALU_FCLASS  = 7'b1001000;

parameter MUL_MAC32 = 3'b000;
parameter MUL_MSU32 = 3'b001;
parameter MUL_I     = 3'b010;
parameter MUL_IR    = 3'b011;
parameter MUL_DOT8  = 3'b100;
parameter MUL_DOT16 = 3'b101;
parameter MUL_H     = 3'b110;

// vector modes
parameter VEC_MODE32 = 2'b00;
parameter VEC_MODE16 = 2'b10;
parameter VEC_MODE8  = 2'b11;

/////////////////////////////////////////////////////////
//    ____ ____    ____            _     _             //
//   / ___/ ___|  |  _ \ ___  __ _(_)___| |_ ___ _ __  //
//  | |   \___ \  | |_) / _ \/ _` | / __| __/ _ \ '__| //
//  | |___ ___) | |  _ <  __/ (_| | \__ \ ||  __/ |    //
//   \____|____/  |_| \_\___|\__, |_|___/\__\___|_|    //
//                           |___/                     //
/////////////////////////////////////////////////////////

// CSR operations
parameter CSR_OP_NONE  = 2'b00;
parameter CSR_OP_WRITE = 2'b01;
parameter CSR_OP_SET   = 2'b10;
parameter CSR_OP_CLEAR = 2'b11;


// SPR for debugger, not accessible by CPU
parameter SP_DVR0       = 16'h3000;
parameter SP_DCR0       = 16'h3008;
parameter SP_DMR1       = 16'h3010;
parameter SP_DMR2       = 16'h3011;

parameter SP_DVR_MSB = 8'h00;
parameter SP_DCR_MSB = 8'h01;
parameter SP_DMR_MSB = 8'h02;
parameter SP_DSR_MSB = 8'h04;

// Privileged mode
typedef enum logic[1:0] {
  PRIV_LVL_M = 2'b11,
  PRIV_LVL_H = 2'b10,
  PRIV_LVL_S = 2'b01,
  PRIV_LVL_U = 2'b00
} PrivLvl_t;

///////////////////////////////////////////////
//   ___ ____    ____  _                     //
//  |_ _|  _ \  / ___|| |_ __ _  __ _  ___   //
//   | || | | | \___ \| __/ _` |/ _` |/ _ \  //
//   | || |_| |  ___) | || (_| | (_| |  __/  //
//  |___|____/  |____/ \__\__,_|\__, |\___|  //
//                              |___/        //
///////////////////////////////////////////////

// forwarding operand mux
parameter SEL_REGFILE      = 2'b00;
parameter SEL_FW_EX        = 2'b01;
parameter SEL_FW_WB        = 2'b10;

// operand a selection
parameter OP_A_REGA_OR_FWD = 3'b000;
parameter OP_A_CURRPC      = 3'b001;
parameter OP_A_IMM         = 3'b010;
parameter OP_A_REGB_OR_FWD = 3'b011;
parameter OP_A_REGC_OR_FWD = 3'b100;

// immediate a selection
parameter IMMA_Z      = 1'b0;
parameter IMMA_ZERO   = 1'b1;

// operand b selection
parameter OP_B_REGB_OR_FWD = 3'b000;
parameter OP_B_REGC_OR_FWD = 3'b001;
parameter OP_B_IMM         = 3'b010;
parameter OP_B_REGA_OR_FWD = 3'b011;
parameter OP_B_BMASK       = 3'b100;

// immediate b selection
parameter IMMB_I      = 4'b0000;
parameter IMMB_S      = 4'b0001;
parameter IMMB_U      = 4'b0010;
parameter IMMB_PCINCR = 4'b0011;
parameter IMMB_S2     = 4'b0100;
parameter IMMB_S3     = 4'b0101;
parameter IMMB_VS     = 4'b0110;
parameter IMMB_VU     = 4'b0111;
parameter IMMB_SHUF   = 4'b1000;
parameter IMMB_CLIP   = 4'b1001;
parameter IMMB_BI     = 4'b1011;

// bit mask selection
parameter BMASK_A_ZERO = 1'b0;
parameter BMASK_A_S3   = 1'b1;

parameter BMASK_B_S2   = 2'b00;
parameter BMASK_B_S3   = 2'b01;
parameter BMASK_B_ZERO = 2'b10;
parameter BMASK_B_ONE  = 2'b11;

parameter BMASK_A_REG  = 1'b0;
parameter BMASK_A_IMM  = 1'b1;
parameter BMASK_B_REG  = 1'b0;
parameter BMASK_B_IMM  = 1'b1;


// multiplication immediates
parameter MIMM_ZERO    = 1'b0;
parameter MIMM_S3      = 1'b1;

// operand c selection
parameter OP_C_REGC_OR_FWD = 2'b00;
parameter OP_C_REGB_OR_FWD = 2'b01;
parameter OP_C_JT          = 2'b10;

// branch types
parameter BRANCH_NONE = 2'b00;
parameter BRANCH_JAL  = 2'b01;
parameter BRANCH_JALR = 2'b10;
parameter BRANCH_COND = 2'b11; // conditional branches

// jump target mux
parameter JT_JAL  = 2'b01;
parameter JT_JALR = 2'b10;
parameter JT_COND = 2'b11;


///////////////////////////////////////////////
//   ___ _____   ____  _                     //
//  |_ _|  ___| / ___|| |_ __ _  __ _  ___   //
//   | || |_    \___ \| __/ _` |/ _` |/ _ \  //
//   | ||  _|    ___) | || (_| | (_| |  __/  //
//  |___|_|     |____/ \__\__,_|\__, |\___|  //
//                              |___/        //
///////////////////////////////////////////////

// PC mux selector defines
parameter PC_BOOT          = 3'b000;
parameter PC_JUMP          = 3'b010;
parameter PC_BRANCH        = 3'b011;
parameter PC_EXCEPTION     = 3'b100;
parameter PC_FENCEI        = 3'b001;
parameter PC_MRET          = 3'b101;
parameter PC_URET          = 3'b110;
parameter PC_DRET          = 3'b111;

// Exception PC mux selector defines
parameter EXC_PC_EXCEPTION = 3'b000;
parameter EXC_PC_IRQ       = 3'b001;

parameter EXC_PC_DBD       = 3'b010;

// Exception Cause
parameter EXC_CAUSE_INSTR_FAULT  = 6'h01;
parameter EXC_CAUSE_ILLEGAL_INSN = 6'h02;
parameter EXC_CAUSE_BREAKPOINT   = 6'h03;
parameter EXC_CAUSE_LOAD_FAULT   = 6'h05;
parameter EXC_CAUSE_STORE_FAULT  = 6'h07;
parameter EXC_CAUSE_ECALL_UMODE  = 6'h08;
parameter EXC_CAUSE_ECALL_MMODE  = 6'h0B;

// Trap mux selector
parameter TRAP_MACHINE      = 1'b0;
parameter TRAP_USER         = 1'b1;

// Debug Cause
parameter DBG_CAUSE_EBREAK     = 3'h1;
parameter DBG_CAUSE_TRIGGER    = 3'h2;
parameter DBG_CAUSE_HALTREQ    = 3'h3;
parameter DBG_CAUSE_STEP       = 3'h4;
parameter DBG_CAUSE_RSTHALTREQ = 3'h5;

// Debug module
parameter DBG_SETS_W = 6;

parameter DBG_SETS_IRQ    = 5;
parameter DBG_SETS_ECALL  = 4;
parameter DBG_SETS_EILL   = 3;
parameter DBG_SETS_ELSU   = 2;
parameter DBG_SETS_EBRK   = 1;
parameter DBG_SETS_SSTE   = 0;

parameter DBG_CAUSE_HALT   = 6'h1F;


/////////////////////////////////////
// THIS PART IS OBSOLETED BY FPNEW //
/////////////////////////////////////
// // private FPU
// parameter C_CMD               = 4;
// parameter C_FPU_ADD_CMD       = 4'h0;
// parameter C_FPU_SUB_CMD       = 4'h1;
// parameter C_FPU_MUL_CMD       = 4'h2;
// parameter C_FPU_DIV_CMD       = 4'h3;
// parameter C_FPU_I2F_CMD       = 4'h4;
// parameter C_FPU_F2I_CMD       = 4'h5;
// parameter C_FPU_SQRT_CMD      = 4'h6;
// parameter C_FPU_NOP_CMD       = 4'h7;
// parameter C_FPU_FMADD_CMD     = 4'h8;
// parameter C_FPU_FMSUB_CMD     = 4'h9;
// parameter C_FPU_FNMADD_CMD    = 4'hA;
// parameter C_FPU_FNMSUB_CMD    = 4'hB;

// Floating-point extensions configuration
parameter bit C_RVF = 1'b1; // Is F extension enabled
parameter bit C_RVD = 1'b0; // Is D extension enabled - NOT SUPPORTED CURRENTLY

// Transprecision floating-point extensions configuration
parameter bit C_XF16    = 1'b0; // Is half-precision float extension (Xf16) enabled
parameter bit C_XF16ALT = 1'b0; // Is alternative half-precision float extension (Xf16alt) enabled
parameter bit C_XF8     = 1'b0; // Is quarter-precision float extension (Xf8) enabled
parameter bit C_XFVEC   = 1'b0; // Is vectorial float extension (Xfvec) enabled

// FPnew configuration
parameter C_FPNEW_OPBITS   = fpnew_pkg::OP_BITS;
parameter C_FPNEW_FMTBITS  = fpnew_pkg::FP_FORMAT_BITS;
parameter C_FPNEW_IFMTBITS = fpnew_pkg::INT_FORMAT_BITS;

// Latency of FP operations: 0 = no pipe registers, 1 = 1 pipe register etc.
parameter int unsigned C_LAT_FP64       = 'd0;
parameter int unsigned C_LAT_FP32       = 'd0;
parameter int unsigned C_LAT_FP16       = 'd0;
parameter int unsigned C_LAT_FP16ALT    = 'd0;
parameter int unsigned C_LAT_FP8        = 'd0;
<<<<<<< HEAD
parameter int unsigned C_LAT_DIVSQRT    = 'd1; // divsqrt post-processing pipe
=======
parameter int unsigned C_LAT_DIVSQRT    = 'd0; // divsqrt post-processing pipe
>>>>>>> b24b1029
parameter int unsigned C_LAT_CONV       = 'd0;
parameter int unsigned C_LAT_NONCOMP    = 'd0;

// General FPU-specific defines

// Length of widest floating-point format = width of fp regfile
parameter C_FLEN = C_RVD     ? 64 : // D ext.
                   C_RVF     ? 32 : // F ext.
                   C_XF16    ? 16 : // Xf16 ext.
                   C_XF16ALT ? 16 : // Xf16alt ext.
                   C_XF8     ? 8 :  // Xf8 ext.
                   0;               // Unused in case of no FP

parameter C_FFLAG             = 5;
parameter C_RM                = 3;

parameter C_PC                = 5;



/////////////////////////////////////////////////////////
//    ____ ____    ____                                //
//   / ___/ ___|  |  _ \                               //
//  | |   \___ \  | |_) |    MAPPING                   //
//  | |___ ___) | |  _ <                               //
//   \____|____/  |_| \_\                              //
//                                                     //
/////////////////////////////////////////////////////////

//Hardware Loop
parameter HWLoop0_START         = 12'h7C0; //NON standard read/write (Machine CSRs). Old address 12'h7B0;
parameter HWLoop0_END           = 12'h7C1; //NON standard read/write (Machine CSRs). Old address 12'h7B1;
parameter HWLoop0_COUNTER       = 12'h7C2; //NON standard read/write (Machine CSRs). Old address 12'h7B2;
parameter HWLoop1_START         = 12'h7C4; //NON standard read/write (Machine CSRs). Old address 12'h7B4;
parameter HWLoop1_END           = 12'h7C5; //NON standard read/write (Machine CSRs). Old address 12'h7B5;
parameter HWLoop1_COUNTER       = 12'h7C6; //NON standard read/write (Machine CSRs). Old address 12'h7B6;

//Performance Counters
parameter PerfCounterEventReg   = 12'hCC0; //NON standard read-only (User CSRs). Old address 12'h7A0;
parameter PerfCounterModeReg    = 12'hCC1; //NON standard read-only (User CSRs). Old address 12'h7A1;


// Debug CSR
parameter CSR_DCSR           = 12'h7b0;
parameter CSR_DPC            = 12'h7b1;
parameter CSR_DSCRATCH0      = 12'h7b2; // optional
parameter CSR_DSCRATCH1      = 12'h7b3; // optional



endpackage<|MERGE_RESOLUTION|>--- conflicted
+++ resolved
@@ -399,11 +399,7 @@
 parameter int unsigned C_LAT_FP16       = 'd0;
 parameter int unsigned C_LAT_FP16ALT    = 'd0;
 parameter int unsigned C_LAT_FP8        = 'd0;
-<<<<<<< HEAD
 parameter int unsigned C_LAT_DIVSQRT    = 'd1; // divsqrt post-processing pipe
-=======
-parameter int unsigned C_LAT_DIVSQRT    = 'd0; // divsqrt post-processing pipe
->>>>>>> b24b1029
 parameter int unsigned C_LAT_CONV       = 'd0;
 parameter int unsigned C_LAT_NONCOMP    = 'd0;
 
