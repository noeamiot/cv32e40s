--- conflicted
+++ resolved
@@ -576,11 +576,7 @@
           // Save pc from oldest valid instruction
           if (ex_wb_pipe_i.instr_valid) begin
             ctrl_fsm_o.csr_save_wb = 1'b1;
-<<<<<<< HEAD
           end else if (id_ex_pipe_i.instr_valid) begin
-=======
-          end else if (id_ex_pipe_i.instr_valid && !id_ex_pipe_i.lsu_misaligned) begin // todo: this same condition is not used in other places where ctrl_fsm_o.csr_save_ex is set to 1; what is the difference?
->>>>>>> 4a48f073
             ctrl_fsm_o.csr_save_ex = 1'b1;
           end else if (if_id_pipe_i.instr_valid) begin
             ctrl_fsm_o.csr_save_id = 1'b1;
