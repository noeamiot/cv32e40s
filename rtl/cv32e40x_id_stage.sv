--- conflicted
+++ resolved
@@ -479,15 +479,9 @@
       id_ex_pipe_o.div_en                 <= 1'b0;
       id_ex_pipe_o.div_operator           <= DIV_DIVU;
 
-<<<<<<< HEAD
-=======
       id_ex_pipe_o.muldiv_operand_a       <= 32'b0;
       id_ex_pipe_o.muldiv_operand_b       <= 32'b0;
 
-      id_ex_pipe_o.rf_we                  <= 1'b0;
-      id_ex_pipe_o.rf_waddr               <= '0;
-
->>>>>>> 1c37d4c8
       id_ex_pipe_o.csr_en                 <= 1'b0;
       id_ex_pipe_o.csr_op                 <= CSR_OP_READ;
 
