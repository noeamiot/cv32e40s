// Copyright 2018 ETH Zurich and University of Bologna.
// Copyright and related rights are licensed under the Solderpad Hardware
// License, Version 0.51 (the "License"); you may not use this file except in
// compliance with the License.  You may obtain a copy of the License at
// http://solderpad.org/licenses/SHL-0.51. Unless required by applicable law
// or agreed to in writing, software, hardware and materials distributed under
// this License is distributed on an "AS IS" BASIS, WITHOUT WARRANTIES OR
// CONDITIONS OF ANY KIND, either express or implied. See the License for the
// specific language governing permissions and limitations under the License.

////////////////////////////////////////////////////////////////////////////////
// Engineer:       Renzo Andri - andrire@student.ethz.ch                      //
//                                                                            //
// Additional contributions by:                                               //
//                 Igor Loi - igor.loi@unibo.it                               //
//                 Andreas Traber - atraber@student.ethz.ch                   //
//                 Sven Stucki - svstucki@student.ethz.ch                     //
//                 Michael Gautschi - gautschi@iis.ee.ethz.ch                 //
//                 Davide Schiavone - pschiavo@iis.ee.ethz.ch                 //
//                 Halfdan Bechmann - halfdan.bechmann@silabs.com             //
//                 Øystein Knauserud - oystein.knauserud@silabs.com           //
//                                                                            //
// Design Name:    Instruction Decode Stage                                   //
// Project Name:   RI5CY                                                      //
// Language:       SystemVerilog                                              //
//                                                                            //
// Description:    Decode stage of the core. It decodes the instructions      //
//                 and hosts the register file.                               //
//                                                                            //
////////////////////////////////////////////////////////////////////////////////

module cv32e40x_id_stage import cv32e40x_pkg::*;
#(
  parameter USE_PMP                 =  0,
  parameter A_EXTENSION             =  0,
  parameter b_ext_e B_EXT           = None,
  parameter DEBUG_TRIGGER_EN        =  1
)
(
    input  logic        clk,                    // Gated clock
    input  logic        clk_ungated_i,          // Ungated clock
    input  logic        rst_n,

    input  logic        deassert_we_i,

    // Jumps and branches
    input  logic        branch_decision_i,
    output logic [31:0] jmp_target_o,
    
    // IF and ID stage signals

    output logic        id_ready_o,     // ID stage is ready for the next instruction
    input  logic        ex_ready_i,     // EX stage is ready for the next instruction
    input  logic        wb_ready_i,     // WB stage is ready for the next instruction

    output logic        id_valid_o,     // ID stage is done
    input  logic        ex_valid_i,     // EX stage is done
 
    // IF/ID pipeline
    input if_id_pipe_t if_id_pipe_i,

    // ID/EX pipeline 
    output id_ex_pipe_t id_ex_pipe_o,

    // From controller FSM
    input  ctrl_fsm_t   ctrl_fsm_i,

    input  PrivLvl_t    current_priv_lvl_i,

    // Debug Signal
    input  logic        debug_trigger_match_id_i,

    // Register file write back and forwards
    input  logic [31:0]    rf_wdata_wb_i,
    input  logic [31:0]    rf_wdata_wb_alu_i,

    input  logic           rf_we_ex_i,
    input  rf_addr_t       rf_waddr_ex_i,
    input  logic [31:0]    rf_wdata_ex_i,

    // Performance Counters
    output logic        mhpmevent_minstret_o,
    output logic        mhpmevent_load_o,
    output logic        mhpmevent_store_o,
    output logic        mhpmevent_jump_o,
    output logic        mhpmevent_branch_o,
    output logic        mhpmevent_branch_taken_o,
    output logic        mhpmevent_compressed_o,
    output logic        mhpmevent_jr_stall_o,
    output logic        mhpmevent_imiss_o,
    output logic        mhpmevent_ld_stall_o,

    input  logic        perf_imiss_i,

    input  logic        data_req_wb_i,

    output logic        mret_insn_o,
    output logic        dret_insn_o,
    // Decoder to controller
    output logic        csr_status_o,
    output logic        csr_en_o,
    output csr_opcode_e csr_op_o,

    output logic [1:0]  ctrl_transfer_insn_o,
    output logic [1:0]  ctrl_transfer_insn_raw_o,

    // RF interface -> controller
    output logic [REGFILE_NUM_READ_PORTS-1:0] rf_re_o,
    output rf_addr_t    rf_raddr_o[REGFILE_NUM_READ_PORTS],
    output rf_addr_t    rf_waddr_o,

    output logic        regfile_alu_we_id_o,
    
    // Forwarding from controller
    input  op_fw_mux_e    operand_a_fw_mux_sel_i,
    input  op_fw_mux_e    operand_b_fw_mux_sel_i,
    input  jalr_fw_mux_e  jalr_fw_mux_sel_i,

    // Halt and stalls from controller
    input  logic          misaligned_stall_i,
    input  logic          jr_stall_i,
    input  logic          load_stall_i,
    input  logic          csr_stall_i,
    input  logic          wfi_stall_i,

    // Register file
    input  rf_data_t    regfile_rdata_i[REGFILE_NUM_READ_PORTS]

  
);

  // Source/Destination register instruction index
  localparam REG_S1_MSB = 19;
  localparam REG_S1_LSB = 15;

  localparam REG_S2_MSB = 24;
  localparam REG_S2_LSB = 20;

  localparam REG_S4_MSB = 31;
  localparam REG_S4_LSB = 27;

  localparam REG_D_MSB  = 11;
  localparam REG_D_LSB  = 7;

  logic [31:0] instr;

  
  // Immediate decoding and sign extension
  logic [31:0] imm_i_type;
  logic [31:0] imm_s_type;
  logic [31:0] imm_sb_type;
  logic [31:0] imm_u_type;
  logic [31:0] imm_uj_type;
  logic [31:0] imm_z_type;

  logic [31:0] imm_a;           // contains the immediate for operand b
  logic [31:0] imm_b;           // contains the immediate for operand b

  // Register Write Control
  logic        rf_we;
  logic        rf_we_raw;
  
  // ALU Control
  logic        alu_en;
  alu_opcode_e alu_operator;
  alu_op_a_mux_e alu_op_a_mux_sel;
  alu_op_b_mux_e alu_op_b_mux_sel;

  op_c_mux_e     op_c_mux_sel;

  imm_a_mux_e  imm_a_mux_sel;
  imm_b_mux_e  imm_b_mux_sel;
  jt_mux_e     ctrl_transfer_target_mux_sel;

  // Multiplier Control
  mul_opcode_e mult_operator;    // multiplication operation selection
  logic        mult_en;          // multiplication is used instead of ALU
  logic [1:0]  mult_signed_mode; // Signed mode multiplication at the output of the controller, and before the pipe registers

  // Divider control
  logic         div_en;
  div_opcode_e  div_operator;
  
  // Data Memory Control
  logic        data_we;
  logic [1:0]  data_type;
  logic        data_sign_ext;
  logic [1:0]  data_reg_offset;
  logic        data_req;
  logic        data_req_raw;
  logic [5:0]  data_atop;               // Atomic memory instruction

  // CSR control
  logic        csr_en;
  csr_opcode_e csr_op;
  
  logic        prepost_useincr;

  logic [31:0] operand_a_fw;
  logic [31:0] operand_b_fw;

  logic [31:0] jalr_fw;

  logic [31:0] operand_b;

  logic [31:0] alu_operand_a;
  logic [31:0] alu_operand_b;

  logic [31:0] operand_c;

  // Performance counters
  logic        id_valid_q;
  logic        minstret;

  // Branch target address
  logic [31:0] bch_target;

  // Stall for multicycle ID instructions
  logic multi_cycle_id_stall;

  logic is_last; // Indicates that an instruction is in its last ID phase

  // Special insn to travel down pipeline structs
  logic        illegal_insn;
  logic        ecall_insn;
  logic        mret_insn;
  logic        dret_insn;
  logic        wfi_insn;
  logic        ebrk_insn;
  logic        fencei_insn;

  // Local instruction valid qualifier
  logic        instr_valid;

  assign instr_valid = if_id_pipe_i.instr_valid && !ctrl_fsm_i.kill_id;

  assign mret_insn_o = mret_insn;
  assign dret_insn_o = dret_insn;

  assign is_last = !multi_cycle_id_stall;

  assign instr = if_id_pipe_i.instr.bus_resp.rdata;

  // immediate extraction and sign extension
  assign imm_i_type  = { {20 {instr[31]}}, instr[31:20] };
  assign imm_s_type  = { {20 {instr[31]}}, instr[31:25], instr[11:7] };
  assign imm_sb_type = { {19 {instr[31]}}, instr[31], instr[7], instr[30:25], instr[11:8], 1'b0 };
  assign imm_u_type  = { instr[31:12], 12'b0 };
  assign imm_uj_type = { {12 {instr[31]}}, instr[19:12], instr[20], instr[30:21], 1'b0 };

  // immediate for CSR manipulatin (zero extended)
  assign imm_z_type  = { 27'b0, instr[REG_S1_MSB:REG_S1_LSB] };


  //---------------------------------------------------------------------------
  // Source register selection
  //---------------------------------------------------------------------------
  assign rf_raddr_o[0] = instr[REG_S1_MSB:REG_S1_LSB];
  assign rf_raddr_o[1] = instr[REG_S2_MSB:REG_S2_LSB];

  //---------------------------------------------------------------------------
  // Destination register seclection
  //---------------------------------------------------------------------------
  assign rf_waddr_o = instr[REG_D_MSB:REG_D_LSB];

  //////////////////////////////////////////////////////////////////
  //      _                         _____                    _    //
  //     | |_   _ _ __ ___  _ __   |_   _|_ _ _ __ __ _  ___| |_  //
  //  _  | | | | | '_ ` _ \| '_ \    | |/ _` | '__/ _` |/ _ \ __| //
  // | |_| | |_| | | | | | | |_) |   | | (_| | | | (_| |  __/ |_  //
  //  \___/ \__,_|_| |_| |_| .__/    |_|\__,_|_|  \__, |\___|\__| //
  //                       |_|                    |___/           //
  //////////////////////////////////////////////////////////////////

  cv32e40x_pc_target
  cv32e40x_pc_target_i
  (
    .ctrl_transfer_target_mux_sel_i ( ctrl_transfer_target_mux_sel),
    .pc_id_i                        ( if_id_pipe_i.pc             ),
    .imm_uj_type_i                  ( imm_uj_type                 ),
    .imm_sb_type_i                  ( imm_sb_type                 ),
    .imm_i_type_i                   ( imm_i_type                  ),
    .jalr_fw_i                      ( jalr_fw                     ),
    .bch_target_o                   ( bch_target                  ),
    .jmp_target_o                   ( jmp_target_o                )
               
  );

  ////////////////////////////////////////////////////////
  //   ___                                 _      _     //
  //  / _ \ _ __   ___ _ __ __ _ _ __   __| |    / \    //
  // | | | | '_ \ / _ \ '__/ _` | '_ \ / _` |   / _ \   //
  // | |_| | |_) |  __/ | | (_| | | | | (_| |  / ___ \  //
  //  \___/| .__/ \___|_|  \__,_|_| |_|\__,_| /_/   \_\ //
  //       |_|                                          //
  ////////////////////////////////////////////////////////

  // ALU_Op_a Mux
  always_comb begin : alu_operand_a_mux
    case (alu_op_a_mux_sel)
      OP_A_REGA_OR_FWD:  alu_operand_a = operand_a_fw;
      OP_A_REGB_OR_FWD:  alu_operand_a = operand_b_fw;
      OP_A_CURRPC:       alu_operand_a = if_id_pipe_i.pc;
      OP_A_IMM:          alu_operand_a = imm_a;
      default:           alu_operand_a = operand_a_fw;
    endcase; // case (alu_op_a_mux_sel)
  end

  always_comb begin : immediate_a_mux
    unique case (imm_a_mux_sel)
      IMMA_Z:      imm_a = imm_z_type;
      IMMA_ZERO:   imm_a = '0;
    endcase
  end

  // Operand a forwarding mux
  always_comb begin : operand_a_fw_mux
    case (operand_a_fw_mux_sel_i)
      SEL_FW_EX:    operand_a_fw = rf_wdata_ex_i;
      SEL_FW_WB:    operand_a_fw = rf_wdata_wb_i;
      SEL_REGFILE:  operand_a_fw = regfile_rdata_i[0];
      default:      operand_a_fw = regfile_rdata_i[0];
    endcase; // case (operand_a_fw_mux_sel_i)
  end
  

  always_comb begin: jalr_fw_mux
    case (jalr_fw_mux_sel_i)
      SELJ_FW_WB:   jalr_fw = rf_wdata_wb_alu_i;
      SELJ_REGFILE: jalr_fw = regfile_rdata_i[0];
      default:      jalr_fw = regfile_rdata_i[0];
    endcase // jalr_fw_mux_sel_i
  end // jalr_fw_mux

  //////////////////////////////////////////////////////
  //   ___                                 _   ____   //
  //  / _ \ _ __   ___ _ __ __ _ _ __   __| | | __ )  //
  // | | | | '_ \ / _ \ '__/ _` | '_ \ / _` | |  _ \  //
  // | |_| | |_) |  __/ | | (_| | | | | (_| | | |_) | //
  //  \___/| .__/ \___|_|  \__,_|_| |_|\__,_| |____/  //
  //       |_|                                        //
  //////////////////////////////////////////////////////

  // Immediate Mux for operand B
  always_comb begin : immediate_b_mux
    unique case (imm_b_mux_sel)
      IMMB_I:      imm_b = imm_i_type;
      IMMB_S:      imm_b = imm_s_type;
      IMMB_U:      imm_b = imm_u_type;
      IMMB_PCINCR: imm_b = if_id_pipe_i.is_compressed ? 32'h2 : 32'h4;
      default:     imm_b = imm_i_type;
    endcase
  end

  // ALU_Op_b Mux
  always_comb begin : alu_operand_b_mux
    case (alu_op_b_mux_sel)
      OP_B_REGA_OR_FWD:  operand_b = operand_a_fw;
      OP_B_REGB_OR_FWD:  operand_b = operand_b_fw;
      OP_B_IMM:          operand_b = imm_b;
      default:           operand_b = operand_b_fw;
    endcase // case (alu_op_b_mux_sel)
  end


  // choose normal or scalar replicated version of operand b
  assign alu_operand_b = operand_b;


  // Operand b forwarding mux
  always_comb begin : operand_b_fw_mux
    case (operand_b_fw_mux_sel_i)
      SEL_FW_EX:    operand_b_fw = rf_wdata_ex_i;
      SEL_FW_WB:    operand_b_fw = rf_wdata_wb_i;
      SEL_REGFILE:  operand_b_fw = regfile_rdata_i[1];
      default:      operand_b_fw = regfile_rdata_i[1];
    endcase; // case (operand_b_fw_mux_sel_i)
  end


  //////////////////////////////////////////////////////
  //   ___                                 _    ____  //
  //  / _ \ _ __   ___ _ __ __ _ _ __   __| |  / ___| //
  // | | | | '_ \ / _ \ '__/ _` | '_ \ / _` | | |     //
  // | |_| | |_) |  __/ | | (_| | | | | (_| | | |___  //
  //  \___/| .__/ \___|_|  \__,_|_| |_|\__,_|  \____| //
  //       |_|                                        //
  //////////////////////////////////////////////////////

  // ALU OP C Mux
  always_comb begin : operand_c_mux
    case (op_c_mux_sel)
      OP_C_REGB_OR_FWD:  operand_c = operand_b_fw;
      OP_C_BCH:          operand_c = bch_target;
      OP_C_FWD:          operand_c = 32'h0;
      default:           operand_c = 32'h0;
    endcase // case (op_c_mux_sel)
  end


  ///////////////////////////////////////////////
  //  ____  _____ ____ ___  ____  _____ ____   //
  // |  _ \| ____/ ___/ _ \|  _ \| ____|  _ \  //
  // | | | |  _|| |  | | | | | | |  _| | |_) | //
  // | |_| | |__| |__| |_| | |_| | |___|  _ <  //
  // |____/|_____\____\___/|____/|_____|_| \_\ //
  //                                           //
  ///////////////////////////////////////////////

  cv32e40x_decoder
    #(
      .A_EXTENSION             ( A_EXTENSION            ),
      .B_EXT                   ( B_EXT                  ),
      .USE_PMP                 ( USE_PMP                ),
      .DEBUG_TRIGGER_EN        ( DEBUG_TRIGGER_EN       )
      )
  decoder_i
  (
    // controller related signals
    .deassert_we_i                   ( deassert_we_i             ),

    .illegal_insn_o                  ( illegal_insn              ),
    .ebrk_insn_o                     ( ebrk_insn                 ),
    .mret_insn_o                     ( mret_insn                 ),
    .dret_insn_o                     ( dret_insn                 ),
    .ecall_insn_o                    ( ecall_insn                ),
    .wfi_insn_o                      ( wfi_insn                  ),
    .fencei_insn_o                   ( fencei_insn               ),
    
    // from IF/ID pipeline
    .instr_rdata_i                   ( instr                     ),
    .illegal_c_insn_i                ( if_id_pipe_i.illegal_c_insn ),

    // ALU signals
    .alu_en_o                        ( alu_en                    ),
    .alu_operator_o                  ( alu_operator              ),
    .alu_op_a_mux_sel_o              ( alu_op_a_mux_sel          ),
    .alu_op_b_mux_sel_o              ( alu_op_b_mux_sel          ),
    .imm_a_mux_sel_o                 ( imm_a_mux_sel             ),
    .imm_b_mux_sel_o                 ( imm_b_mux_sel             ),

    .op_c_mux_sel_o                  ( op_c_mux_sel              ),

    // MUL signals
    .mult_en_o                       ( mult_en                   ),
    .mult_operator_o                 ( mult_operator             ),
    .mult_signed_mode_o              ( mult_signed_mode          ),

    // DIV signals
    .div_en_o                        ( div_en                    ),
    .div_operator_o                  ( div_operator              ),

    // Register file control signals
    .rf_re_o                         ( rf_re_o                   ),
    .rf_we_o                         ( rf_we                     ),
    .rf_we_raw_o                     ( rf_we_raw                 ),

    // CSR control signals
    .csr_en_o                        ( csr_en                    ),
    .csr_status_o                    ( csr_status_o              ),
    .csr_op_o                        ( csr_op                    ),
    .current_priv_lvl_i              ( current_priv_lvl_i        ),

    // Data bus interface
    .data_req_o                      ( data_req                  ),
    .data_req_raw_o                  ( data_req_raw              ),
    .data_we_o                       ( data_we                   ),
    .prepost_useincr_o               ( prepost_useincr           ),
    .data_type_o                     ( data_type                 ),
    .data_sign_ext_o                 ( data_sign_ext             ),
    .data_reg_offset_o               ( data_reg_offset           ),
    .data_atop_o                     ( data_atop                 ),

    // debug mode
    .debug_mode_i                    ( ctrl_fsm_i.debug_mode   ), // TODO: pass on ctrl_fsm_i
    .debug_wfi_no_sleep_i            ( ctrl_fsm_i.debug_wfi_no_sleep      ),

    // jump/branches
    .ctrl_transfer_insn_o            ( ctrl_transfer_insn_o      ),
    .ctrl_transfer_insn_raw_o        ( ctrl_transfer_insn_raw_o  ),
    .ctrl_transfer_target_mux_sel_o  ( ctrl_transfer_target_mux_sel )
  );

  assign regfile_alu_we_id_o = rf_we_raw && !data_req_raw;

  
  /////////////////////////////////////////////////////////////////////////////////
  //   ___ ____        _______  __  ____ ___ ____  _____ _     ___ _   _ _____   //
  //  |_ _|  _ \      | ____\ \/ / |  _ \_ _|  _ \| ____| |   |_ _| \ | | ____|  //
  //   | || | | |_____|  _|  \  /  | |_) | || |_) |  _| | |    | ||  \| |  _|    //
  //   | || |_| |_____| |___ /  \  |  __/| ||  __/| |___| |___ | || |\  | |___   //
  //  |___|____/      |_____/_/\_\ |_|  |___|_|   |_____|_____|___|_| \_|_____|  //
  //                                                                             //
  /////////////////////////////////////////////////////////////////////////////////

  always_ff @(posedge clk, negedge rst_n)
  begin : ID_EX_PIPE_REGISTERS
    if (rst_n == 1'b0)
    begin
      id_ex_pipe_o.instr_valid            <= 1'b0;
      id_ex_pipe_o.alu_en                 <= '0;
      id_ex_pipe_o.alu_operator           <= ALU_SLTU;
      id_ex_pipe_o.alu_operand_a          <= '0;
      id_ex_pipe_o.alu_operand_b          <= '0;

      id_ex_pipe_o.operand_c              <= '0;

      id_ex_pipe_o.mult_en                <= 1'b0;
      id_ex_pipe_o.mult_operator          <= MUL_M32;
      id_ex_pipe_o.mult_operand_a         <= '0;
      id_ex_pipe_o.mult_operand_b         <= '0;
      id_ex_pipe_o.mult_signed_mode       <= 2'b00;

      id_ex_pipe_o.div_en                 <= 1'b0;
      id_ex_pipe_o.div_operator           <= DIV_DIVU;

      id_ex_pipe_o.rf_we                  <= 1'b0;
      id_ex_pipe_o.rf_waddr               <= '0;

      id_ex_pipe_o.prepost_useincr        <= 1'b1;

      id_ex_pipe_o.csr_access             <= 1'b0;
      id_ex_pipe_o.csr_en                 <= 1'b0;
      id_ex_pipe_o.csr_op                 <= CSR_OP_READ;

      id_ex_pipe_o.data_req               <= 1'b0;
      id_ex_pipe_o.data_we                <= 1'b0;
      id_ex_pipe_o.data_type              <= 2'b0;
      id_ex_pipe_o.data_sign_ext          <= 1'b0;
      id_ex_pipe_o.data_reg_offset        <= 2'b0;
      id_ex_pipe_o.data_misaligned        <= 1'b0;
      id_ex_pipe_o.data_atop              <= 5'b0;

      id_ex_pipe_o.pc                     <= 32'h00000000;

      id_ex_pipe_o.branch_in_ex           <= 1'b0;

      id_ex_pipe_o.trigger_match          <= 1'b0;
      // Signals for exception handling
      id_ex_pipe_o.instr                  <= INST_RESP_RESET_VAL;
      id_ex_pipe_o.illegal_insn           <= 1'b0;
      id_ex_pipe_o.ebrk_insn              <= 1'b0;
      id_ex_pipe_o.wfi_insn               <= 1'b0;
      id_ex_pipe_o.ecall_insn             <= 1'b0;
      id_ex_pipe_o.fencei_insn            <= 1'b0;
      id_ex_pipe_o.mret_insn              <= 1'b0;
      id_ex_pipe_o.dret_insn              <= 1'b0;

    end else begin
      // normal pipeline unstall case

      if (id_valid_o)
      begin // unstall the whole pipeline
        id_ex_pipe_o.instr_valid  <= 1'b1;
        if (misaligned_stall_i) begin
          // misaligned data access case
          // if we are using post increments, then we have to use the
          // original value of the register for the second memory access
          // => keep it stalled
          if (id_ex_pipe_o.prepost_useincr == 1'b1)
          begin
            id_ex_pipe_o.alu_operand_a        <= operand_a_fw;
          end

          id_ex_pipe_o.alu_operand_b          <= 32'h4;
          id_ex_pipe_o.prepost_useincr        <= 1'b1;
          id_ex_pipe_o.data_misaligned        <= 1'b1;
        end else begin // !misaligned_stall_i
          id_ex_pipe_o.alu_en                 <= alu_en;
          if (alu_en)
          begin
            id_ex_pipe_o.alu_operator         <= alu_operator;
            id_ex_pipe_o.operand_c            <= operand_c;
          end

          if (alu_en || div_en) begin
            id_ex_pipe_o.alu_operand_a        <= alu_operand_a;
            id_ex_pipe_o.alu_operand_b        <= alu_operand_b;
          end

          id_ex_pipe_o.div_en                 <= div_en;
          if (div_en) begin
            id_ex_pipe_o.div_operator         <= div_operator;
          end
          
          id_ex_pipe_o.mult_en                <= mult_en;
          if (mult_en) begin
            id_ex_pipe_o.mult_operator        <= mult_operator;
            id_ex_pipe_o.mult_signed_mode     <= mult_signed_mode;
            id_ex_pipe_o.mult_operand_a       <= alu_operand_a;
            id_ex_pipe_o.mult_operand_b       <= alu_operand_b;
          end

          id_ex_pipe_o.rf_we                  <= rf_we;
          if (rf_we) begin
            id_ex_pipe_o.rf_waddr             <= rf_waddr_o;
          end

          id_ex_pipe_o.prepost_useincr        <= prepost_useincr;

          id_ex_pipe_o.csr_access             <= csr_en;
          id_ex_pipe_o.csr_en                 <= csr_en;
          id_ex_pipe_o.csr_op                 <= csr_op;

          id_ex_pipe_o.data_req               <= data_req;
          if (data_req)
          begin // only needed for LSU when there is an active request
            id_ex_pipe_o.data_we              <= data_we;
            id_ex_pipe_o.data_type            <= data_type;
            id_ex_pipe_o.data_sign_ext        <= data_sign_ext;
            id_ex_pipe_o.data_reg_offset      <= data_reg_offset;
            id_ex_pipe_o.data_atop            <= data_atop;
          end

          id_ex_pipe_o.data_misaligned <= 1'b0;

          id_ex_pipe_o.branch_in_ex    <= ctrl_transfer_insn_o == BRANCH_COND;

          // Propagate signals needed for exception handling in WB
          // TODO:OK: Clock gating of pc if no existing exceptions
          //          and LSU it not in use
          id_ex_pipe_o.pc              <= if_id_pipe_i.pc;

          if (if_id_pipe_i.is_compressed) begin
            // Overwrite instruction word in case of compressed instruction
            id_ex_pipe_o.instr.bus_resp.rdata <= {16'h0, if_id_pipe_i.compressed_instr};
            id_ex_pipe_o.instr.bus_resp.err   <= if_id_pipe_i.instr.bus_resp.err;
            id_ex_pipe_o.instr.mpu_status     <= if_id_pipe_i.instr.mpu_status;
          end
          else begin
            id_ex_pipe_o.instr                <= if_id_pipe_i.instr;
          end

          // Exceptions and special instructions
          id_ex_pipe_o.illegal_insn           <= illegal_insn;
          id_ex_pipe_o.ebrk_insn              <= ebrk_insn;
          id_ex_pipe_o.wfi_insn               <= wfi_insn;
          id_ex_pipe_o.ecall_insn             <= ecall_insn;
          id_ex_pipe_o.fencei_insn            <= fencei_insn;
          id_ex_pipe_o.mret_insn              <= mret_insn;
          id_ex_pipe_o.dret_insn              <= dret_insn;

          id_ex_pipe_o.trigger_match          <= debug_trigger_match_id_i;
        end
      end else if (ex_ready_i) begin
        // EX stage is ready but we don't have a new instruction for it,
<<<<<<< HEAD
        // so we set all instr_valid to 0 (stage will use this to locally gate *enables)
        id_ex_pipe_o.instr_valid            <= 1'b0;
        
=======
        // so we set all write enables to 0, but unstall the pipe

        id_ex_pipe_o.rf_we                  <= 1'b0;

        id_ex_pipe_o.csr_op                 <= CSR_OP_READ;
        id_ex_pipe_o.csr_access             <= 1'b0;
        id_ex_pipe_o.csr_en                 <= 1'b0;

        id_ex_pipe_o.data_req               <= 1'b0;
        id_ex_pipe_o.data_misaligned        <= 1'b0;

        id_ex_pipe_o.branch_in_ex           <= 1'b0;

        id_ex_pipe_o.alu_en                 <= 1'b1;            // todo: requires explanation
        id_ex_pipe_o.alu_operator           <= ALU_SLTU;        // todo: requires explanation

        id_ex_pipe_o.mult_en                <= 1'b0;

        id_ex_pipe_o.div_en                 <= 1'b0;

>>>>>>> 105532af
      end else if (id_ex_pipe_o.csr_access) begin // TODO: We should get rid of this special case
       //In the EX stage there was a CSR access. To avoid multiple
       //writes to the RF, disable csr_access (cs_registers will keep it's rdata as it was when csr_access was 1'b1).
       //Not doing it can overwrite the RF file with the currennt CSR value rather than the old one
       id_ex_pipe_o.csr_access              <= 1'b0;
      end
    end
  end

  // Performance Counter Events
  //TODO:OK: Fix counters to reflect new controller behaviour
  // Illegal/ebreak/ecall are never counted as retired instructions. Note that actually issued instructions
  // are being counted; the manner in which CSR instructions access the performance counters guarantees
  // that this count will correspond to the retired isntructions count.
  assign minstret = id_valid_o && ctrl_fsm_i.is_decoding && is_last && !(illegal_insn || ebrk_insn || ecall_insn);

  always_ff @(posedge clk , negedge rst_n)
  begin
    if ( rst_n == 1'b0 )
    begin
      id_valid_q                 <= 1'b0;
      mhpmevent_minstret_o       <= 1'b0;
      mhpmevent_load_o           <= 1'b0;
      mhpmevent_store_o          <= 1'b0;
      mhpmevent_jump_o           <= 1'b0;
      mhpmevent_branch_o         <= 1'b0;
      mhpmevent_compressed_o     <= 1'b0;
      mhpmevent_branch_taken_o   <= 1'b0;
      mhpmevent_jr_stall_o       <= 1'b0;
      mhpmevent_imiss_o          <= 1'b0;
      mhpmevent_ld_stall_o       <= 1'b0;
    end
    else
    begin
      // Helper signal, id_valid may be 1'b1 to update EX for misaligned LSU, gate off to not count events in those cases
      id_valid_q                 <= id_valid_o && is_last;
      // ID stage counts
      mhpmevent_minstret_o       <= minstret;
      mhpmevent_load_o           <= minstret && data_req && !data_we;
      mhpmevent_store_o          <= minstret && data_req && data_we;
      mhpmevent_jump_o           <= minstret && ((ctrl_transfer_insn_o == BRANCH_JAL) || (ctrl_transfer_insn_o == BRANCH_JALR));
      mhpmevent_branch_o         <= minstret && (ctrl_transfer_insn_o == BRANCH_COND);
      mhpmevent_compressed_o     <= minstret && if_id_pipe_i.is_compressed;
      // EX stage count
      mhpmevent_branch_taken_o   <= mhpmevent_branch_o && branch_decision_i;
      // IF stage count
      mhpmevent_imiss_o          <= perf_imiss_i;
      // Jump-register-hazard; do not count stall on flushed instructions (id_valid_q used to only count first cycle)
      mhpmevent_jr_stall_o       <= jr_stall_i && !ctrl_fsm_i.halt_id && id_valid_q;
      // Load-use-hazard; do not count stall on flushed instructions (id_valid_q used to only count first cycle)
      mhpmevent_ld_stall_o       <= load_stall_i && !ctrl_fsm_i.halt_id && id_valid_q;
    end
  end

  assign csr_en_o = csr_en;
  assign csr_op_o = csr_op;

  // stall control for multicyle ID instructions (currently only misaligned LSU)
  assign multi_cycle_id_stall = misaligned_stall_i;

  //TODO:OK: Added description of how halt_<stage> signals work (how are multicycle insn treated)
  //TODO:OK Halt and stall seems to be the same
  assign id_ready_o = ctrl_fsm_i.kill_id || (!csr_stall_i && !multi_cycle_id_stall && !jr_stall_i && !load_stall_i && ex_ready_i && !ctrl_fsm_i.halt_id && !wfi_stall_i);
  assign id_valid_o = (instr_valid && id_ready_o) || (multi_cycle_id_stall && ex_ready_i); // Allow ID to update id_ex_pipe for misaligned load/stores regardless of halt/ready


endmodule // cv32e40x_id_stage<|MERGE_RESOLUTION|>--- conflicted
+++ resolved
@@ -472,7 +472,7 @@
     .data_atop_o                     ( data_atop                 ),
 
     // debug mode
-    .debug_mode_i                    ( ctrl_fsm_i.debug_mode   ), // TODO: pass on ctrl_fsm_i
+    .debug_mode_i                    ( ctrl_fsm_i.debug_mode     ), // TODO: pass on ctrl_fsm_i
     .debug_wfi_no_sleep_i            ( ctrl_fsm_i.debug_wfi_no_sleep      ),
 
     // jump/branches
@@ -644,32 +644,9 @@
         end
       end else if (ex_ready_i) begin
         // EX stage is ready but we don't have a new instruction for it,
-<<<<<<< HEAD
         // so we set all instr_valid to 0 (stage will use this to locally gate *enables)
         id_ex_pipe_o.instr_valid            <= 1'b0;
         
-=======
-        // so we set all write enables to 0, but unstall the pipe
-
-        id_ex_pipe_o.rf_we                  <= 1'b0;
-
-        id_ex_pipe_o.csr_op                 <= CSR_OP_READ;
-        id_ex_pipe_o.csr_access             <= 1'b0;
-        id_ex_pipe_o.csr_en                 <= 1'b0;
-
-        id_ex_pipe_o.data_req               <= 1'b0;
-        id_ex_pipe_o.data_misaligned        <= 1'b0;
-
-        id_ex_pipe_o.branch_in_ex           <= 1'b0;
-
-        id_ex_pipe_o.alu_en                 <= 1'b1;            // todo: requires explanation
-        id_ex_pipe_o.alu_operator           <= ALU_SLTU;        // todo: requires explanation
-
-        id_ex_pipe_o.mult_en                <= 1'b0;
-
-        id_ex_pipe_o.div_en                 <= 1'b0;
-
->>>>>>> 105532af
       end else if (id_ex_pipe_o.csr_access) begin // TODO: We should get rid of this special case
        //In the EX stage there was a CSR access. To avoid multiple
        //writes to the RF, disable csr_access (cs_registers will keep it's rdata as it was when csr_access was 1'b1).
