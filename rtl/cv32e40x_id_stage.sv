--- conflicted
+++ resolved
@@ -528,46 +528,12 @@
       id_ex_pipe_o.fencei_insn            <= 1'b0;
       id_ex_pipe_o.mret_insn              <= 1'b0;
       id_ex_pipe_o.dret_insn              <= 1'b0;
-<<<<<<< HEAD
-    end
-    else if (lsu_misaligned_i) begin // TODO: is id_valid_o implied?
-      // misaligned data access case
-      if (ex_ready_i)
-      begin // misaligned access case, only unstall alu operands
-
-        // if we are using post increments, then we have to use the
-        // original value of the register for the second memory access
-        // => keep it stalled
-        if (id_ex_pipe_o.prepost_useincr == 1'b1)
-        begin
-          id_ex_pipe_o.alu_operand_a        <= operand_a_fw;
-        end
-
-        id_ex_pipe_o.alu_operand_b          <= 32'h4;
-        id_ex_pipe_o.prepost_useincr        <= 1'b1;
-        id_ex_pipe_o.data_misaligned        <= 1'b1;
-      end
-    end
-    else begin
-=======
+
     end else begin
->>>>>>> a18103fe
       // normal pipeline unstall case
 
       if (id_valid_o)
       begin // unstall the whole pipeline
-<<<<<<< HEAD
-        id_ex_pipe_o.instr_valid            <= if_id_pipe_i.instr_valid;
-        id_ex_pipe_o.alu_en                 <= alu_en;
-        if (alu_en)
-        begin
-          id_ex_pipe_o.alu_operator         <= alu_operator;
-          id_ex_pipe_o.alu_operand_a        <= alu_operand_a;
-          id_ex_pipe_o.alu_operand_b        <= alu_operand_b;
-          id_ex_pipe_o.operand_c            <= operand_c;
-        end
-=======
->>>>>>> a18103fe
 
         if (misaligned_stall_i) begin
           // misaligned data access case
@@ -583,6 +549,7 @@
           id_ex_pipe_o.prepost_useincr        <= 1'b1;
           id_ex_pipe_o.data_misaligned        <= 1'b1;
         end else begin // !misaligned_stall_i
+          id_ex_pipe_o.instr_valid            <= 1'b1;
           id_ex_pipe_o.alu_en                 <= alu_en;
           if (alu_en)
           begin
@@ -719,17 +686,11 @@
     end
   end
 
-  // stall control
-<<<<<<< HEAD
-  assign id_ready_o = !misaligned_stall_i && !jr_stall_i && !load_stall_i && ex_ready_i;
-  assign id_valid_o = if_id_pipe_i.instr_valid && !halt_id_i && id_ready_o; //TODO:OK: Remove instr_valid, and qualify in EX with id_ex_pipe.instr_valid instead
-
-  // TODO: Should instr_valid factor into id_valid, or have instr_valid bits per stage?
-=======
+  // stall control  
   assign multi_cycle_id_stall = misaligned_stall_i;
 
   assign id_ready_o = (!multi_cycle_id_stall && !jr_stall_i && !load_stall_i && ex_ready_i);
   assign id_valid_o = (!halt_id_i && id_ready_o) || (multi_cycle_id_stall && ex_ready_i); // Allow ID to update id_ex_pipe for misaligned load/stores regardless of halt/ready
->>>>>>> a18103fe
+
 
 endmodule // cv32e40x_id_stage