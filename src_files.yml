--- conflicted
+++ resolved
@@ -12,7 +12,7 @@
     ./rtl/cv32e40p_register_file_latch.sv,
   ]
 
-riscv:
+cv32e40p:
   vlog_opts: [
     -L fpnew_lib,
   ]
@@ -40,15 +40,10 @@
     ./rtl/cv32e40p_load_store_unit.sv,
     ./rtl/cv32e40p_mult.sv,
     ./rtl/cv32e40p_prefetch_buffer.sv,
-<<<<<<< HEAD
     ./rtl/cv32e40p_prefetch_controller.sv,
     ./rtl/cv32e40p_obi_interface.sv,
     ./rtl/cv32e40p_aligner.sv,
-=======
-    ./rtl/cv32e40p_obi_interface.sv
-    ./rtl/cv32e40p_prefetch_controller.sv
     ./rtl/cv32e40p_sleep_unit.sv
->>>>>>> 8a3345cd
     ./rtl/cv32e40p_core.sv,
     ./rtl/cv32e40p_apu_disp.sv,
     ./rtl/cv32e40p_fifo.sv,
