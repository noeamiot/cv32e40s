// Copyright 2018 ETH Zurich and University of Bologna.
// Copyright and related rights are licensed under the Solderpad Hardware
// License, Version 0.51 (the "License"); you may not use this file except in
// compliance with the License.  You may obtain a copy of the License at
// http://solderpad.org/licenses/SHL-0.51. Unless required by applicable law
// or agreed to in writing, software, hardware and materials distributed under
// this License is distributed on an "AS IS" BASIS, WITHOUT WARRANTIES OR
// CONDITIONS OF ANY KIND, either express or implied. See the License for the
// specific language governing permissions and limitations under the License.

// Wrapper for a cv32e40x, containing cv32e40x and RVFI
// Contributors: Davide Schiavone <davide@openhwgroup.org>
//               Halfdan Bechmann <halfdan.behcmann@silabs.com>

`ifndef COREV_ASSERT_OFF
  `include "cv32e40x_alignment_buffer_sva.sv"
  `include "cv32e40x_controller_fsm_sva.sv"
  `include "cv32e40x_core_sva.sv"
  `include "cv32e40x_cs_registers_sva.sv"
  `include "cv32e40x_decoder_sva.sv"
  `include "cv32e40x_div_sva.sv"
  `include "cv32e40x_if_stage_sva.sv"
  `include "cv32e40x_id_stage_sva.sv"
  `include "cv32e40x_ex_stage_sva.sv"
  `include "cv32e40x_wb_stage_sva.sv"
  `include "cv32e40x_load_store_unit_sva.sv"
  `include "cv32e40x_write_buffer_sva.sv"
  `include "cv32e40x_lsu_response_filter_sva.sv"
  `include "cv32e40x_mpu_sva.sv"
  `include "cv32e40x_mult_sva.sv"
  `include "cv32e40x_prefetcher_sva.sv"
  `include "cv32e40x_prefetch_unit_sva.sv"
  `include "cv32e40x_sleep_unit_sva.sv"
  `include "cv32e40x_rvfi_sva.sv"
  `include "cv32e40x_sequencer_sva.sv"
  `include "cv32e40x_clic_int_controller_sva.sv"
  `include "cv32e40x_register_file_sva.sv"
  `include "cv32e40x_wpt_sva.sv"
`endif

`include "cv32e40x_wrapper.vh"
`include "cv32e40x_core_log.sv"
`include "cv32e40x_dbg_helper.sv"

`ifdef RISCV_FORMAL
  `include "rvfi_macros.vh"
`endif

module cv32e40x_wrapper
  import cv32e40x_pkg::*;
#(
  parameter              LIB                          = 0,
  parameter rv32_e       RV32                         = RV32I,
  parameter bit          A_EXT                        = 0,
  parameter b_ext_e      B_EXT                        = B_NONE,
  parameter m_ext_e      M_EXT                        = M,
  parameter bit          X_EXT                        = 0,
  parameter int          X_NUM_RS                     = 2,
  parameter int          X_ID_WIDTH                   = 4,
  parameter int          X_MEM_WIDTH                  = 32,
  parameter int          X_RFR_WIDTH                  = 32,
  parameter int          X_RFW_WIDTH                  = 32,
  parameter logic [31:0] X_MISA                       = 32'h00000000,
  parameter logic [1:0]  X_ECS_XS                     = 2'b00,
  parameter int          NUM_MHPMCOUNTERS             = 1,
  parameter bit          SMCLIC                       = 0,
  parameter int          SMCLIC_ID_WIDTH              = 5,
  parameter int          SMCLIC_INTTHRESHBITS         = 8,
  parameter int          DBG_NUM_TRIGGERS             = 1,
  parameter int          PMA_NUM_REGIONS              = 0,
  parameter pma_cfg_t    PMA_CFG[PMA_NUM_REGIONS-1:0] = '{default:PMA_R_DEFAULT},
  parameter bit          CORE_LOG_ENABLE              = 1
)
(
  // Clock and Reset
  input  logic        clk_i,
  input  logic        rst_ni,

  input  logic        scan_cg_en_i,                     // Enable all clock gates for testing

  // Core ID, Cluster ID, debug mode halt address and boot address are considered more or less static
  input  logic [31:0] boot_addr_i,
  input  logic [31:0] mtvec_addr_i,
  input  logic [31:0] dm_halt_addr_i,
  input  logic [31:0] mhartid_i,
  input  logic  [3:0] mimpid_patch_i,
  input  logic [31:0] dm_exception_addr_i,

  // Instruction memory interface
  output logic        instr_req_o,
  input  logic        instr_gnt_i,
  input  logic        instr_rvalid_i,
  output logic [31:0] instr_addr_o,
  output logic [1:0]  instr_memtype_o,
  output logic [2:0]  instr_prot_o,
  output logic        instr_dbg_o,
  input  logic [31:0] instr_rdata_i,
  input  logic        instr_err_i,

  // Data memory interface
  output logic        data_req_o,
  input  logic        data_gnt_i,
  input  logic        data_rvalid_i,
  output logic        data_we_o,
  output logic [3:0]  data_be_o,
  output logic [31:0] data_addr_o,
  output logic [1:0]  data_memtype_o,
  output logic [2:0]  data_prot_o,
  output logic        data_dbg_o,
  output logic [31:0] data_wdata_o,
  input  logic [31:0] data_rdata_i,
  input  logic        data_err_i,
  output logic [5:0]  data_atop_o,
  input  logic        data_exokay_i,

  // Cycle Count
  output logic [63:0] mcycle_o,

  // eXtension interface
  if_xif.cpu_compressed xif_compressed_if,
  if_xif.cpu_issue      xif_issue_if,
  if_xif.cpu_commit     xif_commit_if,
  if_xif.cpu_mem        xif_mem_if,
  if_xif.cpu_mem_result xif_mem_result_if,
  if_xif.cpu_result     xif_result_if,

  // Interrupt inputs
  input  logic [31:0] irq_i,                    // CLINT interrupts + CLINT extension interrupts

  // WFE input
  input  logic        wu_wfe_i,

  // CLIC Interface
  input  logic                       clic_irq_i,
  input  logic [SMCLIC_ID_WIDTH-1:0] clic_irq_id_i,
  input  logic [ 7:0]                clic_irq_level_i,
  input  logic [ 1:0]                clic_irq_priv_i,
  input  logic                       clic_irq_shv_i,


  // Fencei flush handshake
  output logic        fencei_flush_req_o,
  input logic         fencei_flush_ack_i,
  // Debug Interface
  input  logic        debug_req_i,
  output logic        debug_havereset_o,
  output logic        debug_running_o,
  output logic        debug_halted_o,

  // CPU Control Signals
  input  logic        fetch_enable_i,
  output logic        core_sleep_o

`ifdef RISCV_FORMAL
  ,`RVFI_OUTPUTS
`endif
);


`ifndef COREV_ASSERT_OFF

  // RTL Assertions

  bind cv32e40x_if_stage:
    core_i.if_stage_i cv32e40x_if_stage_sva if_stage_sva
    (
      .m_c_obi_instr_if (core_i.m_c_obi_instr_if), // SVA monitor modport cannot connect to a master modport
      .*
    );

  bind cv32e40x_id_stage:
    core_i.id_stage_i cv32e40x_id_stage_sva #(.RV32(RV32)) id_stage_sva
    (
      .jmp_taken_id_ctrl_i (core_i.controller_i.controller_fsm_i.jump_taken_id),
      .*
    );

  bind cv32e40x_ex_stage:
    core_i.ex_stage_i cv32e40x_ex_stage_sva #(.X_EXT(X_EXT)) ex_stage_sva
    (
      .branch_taken_ex_ctrl_i (core_i.controller_i.controller_fsm_i.branch_taken_ex),
      .*
    );

  bind cv32e40x_wb_stage:
    core_i.wb_stage_i cv32e40x_wb_stage_sva wb_stage_sva
    (
      .*
    );

  bind cv32e40x_id_stage:
    core_i.id_stage_i
    cv32e40x_dbg_helper
      dbg_help_i(.is_compressed (if_id_pipe_i.instr_meta.compressed),
                 .rf_re         (core_i.rf_re_id                   ),
                 .rf_raddr      (core_i.rf_raddr_id                ),
                 .rf_we         (core_i.id_stage_i.rf_we           ),
                 .rf_waddr      (core_i.id_stage_i.rf_waddr        ),
                 .illegal_insn  (core_i.id_stage_i.illegal_insn    ),
                 .*);

  bind cv32e40x_register_file:
    core_i.register_file_wrapper_i.register_file_i cv32e40x_register_file_sva #(.RV32(RV32))
  register_file_sva
      (.*);

  generate
    if(M_EXT != M_NONE) begin: mul_sva
      bind cv32e40x_mult:
        core_i.ex_stage_i.mul.mult_i cv32e40x_mult_sva mult_sva (.*);
    end
  endgenerate

  bind cv32e40x_controller_fsm:
    core_i.controller_i.controller_fsm_i
      cv32e40x_controller_fsm_sva
        #(.X_EXT(X_EXT),
          .SMCLIC(SMCLIC))
        controller_fsm_sva   (
                              .lsu_outstanding_cnt          (core_i.load_store_unit_i.cnt_q),
                              .rf_we_wb_i                   (core_i.wb_stage_i.rf_we_wb_o  ),
                              .csr_we_i                     (core_i.cs_registers_i.csr_we_int  ),
                              .csr_illegal_i                (core_i.cs_registers_i.csr_illegal_o),
                              .xif_commit_kill              (core_i.xif_commit_if.commit.commit_kill),
                              .xif_commit_valid             (core_i.xif_commit_if.commit_valid),
                              .first_op_if_i                (core_i.first_op_if),
                              .first_op_ex_i                (core_i.first_op_ex),
                              .prefetch_valid_if_i          (core_i.if_stage_i.prefetch_valid),
                              .prefetch_is_tbljmp_ptr_if_i  (core_i.if_stage_i.prefetch_is_tbljmp_ptr),
                              .prefetch_is_mret_ptr_if_i    (core_i.if_stage_i.prefetch_is_mret_ptr),
                              .lsu_trans_valid_i            (core_i.load_store_unit_i.trans_valid),
                              .csr_en_id_i                  (core_i.id_stage_i.csr_en),
                              .ptr_in_if_i                  (core_i.if_stage_i.ptr_in_if_o),
                              .*);
  bind cv32e40x_cs_registers:
    core_i.cs_registers_i
      cv32e40x_cs_registers_sva
        #(.SMCLIC(SMCLIC))
        cs_registers_sva (.wb_valid_i  (core_i.wb_valid                                 ),
                          .ctrl_fsm_cs (core_i.controller_i.controller_fsm_i.ctrl_fsm_cs),
                          .*);

  bind cv32e40x_load_store_unit:
    core_i.load_store_unit_i cv32e40x_load_store_unit_sva #(.DEPTH (DEPTH)) load_store_unit_sva (
      // The SVA's monitor modport can't connect to a master modport, so it is connected to the interface instance directly:
      .m_c_obi_data_if(core_i.m_c_obi_data_if),
      .ex_wb_pipe_i   (core_i.ex_wb_pipe),
<<<<<<< HEAD
      .write_buffer_state_i (core_i.load_store_unit_i.write_buffer_i.state),
=======
      .id_valid       (core_i.id_valid),
      .ex_ready       (core_i.ex_ready),
      .lsu_en_id      (core_i.id_stage_i.lsu_en),
      .ctrl_fsm_cs    (core_i.controller_i.controller_fsm_i.ctrl_fsm_cs),
      .ctrl_fsm_ns    (core_i.controller_i.controller_fsm_i.ctrl_fsm_ns),
>>>>>>> b67c8b5b
      .*);

  generate
    if (DBG_NUM_TRIGGERS > 0) begin : wpt_sva
      bind cv32e40x_wpt:
        core_i.load_store_unit_i.gen_wpt.wpt_i
          cv32e40x_wpt_sva wpt_sva(
            .mpu_state (core_i.load_store_unit_i.mpu_i.state_q),
            .*);
    end
  endgenerate
  bind cv32e40x_prefetch_unit:
    core_i.if_stage_i.prefetch_unit_i
      cv32e40x_prefetch_unit_sva
      #(.SMCLIC(SMCLIC))
      prefetch_unit_sva (.*);

  generate
    if(M_EXT == M) begin: div_sva
      bind cv32e40x_div:
        core_i.ex_stage_i.div.div_i cv32e40x_div_sva div_sva (.*);
    end
  endgenerate

  bind cv32e40x_alignment_buffer:
    core_i.if_stage_i.prefetch_unit_i.alignment_buffer_i
      cv32e40x_alignment_buffer_sva
        alignment_buffer_sva (.*);

  bind cv32e40x_prefetcher:
    core_i.if_stage_i.prefetch_unit_i.prefetcher_i
      cv32e40x_prefetcher_sva
        #(.SMCLIC(SMCLIC))
        prefetcher_sva ( .prefetch_is_clic_ptr (core_i.if_stage_i.prefetch_unit_i.prefetch_is_clic_ptr_o),
                        .*);

  bind cv32e40x_core:
    core_i cv32e40x_core_sva
      #(.A_EXT(A_EXT),
        .PMA_NUM_REGIONS(PMA_NUM_REGIONS),
        .SMCLIC(SMCLIC))
      core_sva (// probed cs_registers signals
                .cs_registers_mie_q               (core_i.cs_registers_i.mie_q),
                .cs_registers_mepc_n              (core_i.cs_registers_i.mepc_n),
                .cs_registers_mcause_q            (core_i.cs_registers_i.mcause_q),
                .cs_registers_mstatus_q           (core_i.cs_registers_i.mstatus_q),
                .cs_registers_csr_cause_i         (core_i.cs_registers_i.ctrl_fsm_i.csr_cause),
                .branch_taken_in_ex               (core_i.controller_i.controller_fsm_i.branch_taken_ex),
                .exc_cause                        (core_i.controller_i.controller_fsm_i.exc_cause),
                // probed controller signals
                .ctrl_debug_mode_n                (core_i.controller_i.controller_fsm_i.debug_mode_n),
                .ctrl_pending_async_debug         (core_i.controller_i.controller_fsm_i.pending_async_debug),
                .ctrl_async_debug_allowed         (core_i.controller_i.controller_fsm_i.async_debug_allowed),
                .ctrl_pending_sync_debug          (core_i.controller_i.controller_fsm_i.pending_sync_debug),
                .ctrl_sync_debug_allowed          (core_i.controller_i.controller_fsm_i.sync_debug_allowed),
                .ctrl_pending_interrupt           (core_i.controller_i.controller_fsm_i.pending_interrupt),
                .ctrl_interrupt_allowed           (core_i.controller_i.controller_fsm_i.interrupt_allowed),
                .ctrl_debug_cause_n               (core_i.controller_i.controller_fsm_i.debug_cause_n),
                .id_stage_multi_cycle_id_stall    (core_i.id_stage_i.multi_cycle_id_stall),

                .id_stage_id_valid                (core_i.id_stage_i.id_valid_o),
                .alu_op_a_mux_sel_id_i            (core_i.id_stage_i.alu_op_a_mux_sel),
                .alu_op_b_mux_sel_id_i            (core_i.id_stage_i.alu_op_b_mux_sel),
                .operand_a_id_i                   (core_i.id_stage_i.operand_a),
                .operand_b_id_i                   (core_i.id_stage_i.operand_b),
                .jalr_fw_id_i                     (core_i.id_stage_i.jalr_fw),
                .alu_en_id_i                      (core_i.id_stage_i.alu_en),
                .alu_jmpr_id_i                    (core_i.alu_jmpr_id),
                .irq_ack                          (core_i.irq_ack),
                .mie_n                            (core_i.cs_registers_i.mie_n),
                .mie_we                           (core_i.cs_registers_i.mie_we),
                .*);
generate
if (SMCLIC) begin : clic_asserts
  bind cv32e40x_clic_int_controller:
    core_i.gen_clic_interrupt.clic_int_controller_i
      cv32e40x_clic_int_controller_sva
        clic_int_controller_sva (.ctrl_pending_interrupt  (core_i.controller_i.controller_fsm_i.pending_interrupt),
                                 .ctrl_interrupt_allowed  (core_i.controller_i.controller_fsm_i.interrupt_allowed),
                                 .ctrl_fsm                (core_i.ctrl_fsm),
                                 .dcsr                    (core_i.dcsr),
                                 .*);
end
endgenerate

  bind cv32e40x_sleep_unit:
    core_i.sleep_unit_i cv32e40x_sleep_unit_sva
      sleep_unit_sva (// probed id_stage_i.controller_i signals
                      .ctrl_fsm_cs (core_i.controller_i.controller_fsm_i.ctrl_fsm_cs),
                      .ctrl_fsm_ns (core_i.controller_i.controller_fsm_i.ctrl_fsm_ns),
                      .*);

  bind cv32e40x_decoder: core_i.id_stage_i.decoder_i cv32e40x_decoder_sva #(.A_EXT(A_EXT))
    decoder_sva(.clk   (core_i.id_stage_i.clk),
                .rst_n (core_i.id_stage_i.rst_n),
                .if_id_pipe (core_i.if_id_pipe),
                .*);

  // MPU assertions
  bind cv32e40x_mpu:
    core_i.if_stage_i.mpu_i
    cv32e40x_mpu_sva
      #(.PMA_NUM_REGIONS                        (PMA_NUM_REGIONS),
        .PMA_CFG                                (PMA_CFG),
        .IS_INSTR_SIDE                          (1))
  mpu_if_sva(.pma_addr                          (pma_i.trans_addr_i),
             .pma_cfg                           (pma_i.pma_cfg),
             .obi_memtype                       (core_i.instr_memtype_o),
             .obi_addr                          (core_i.instr_addr_o),
             .obi_req                           (core_i.instr_req_o),
             .obi_gnt                           (core_i.instr_gnt_i),
             .write_buffer_state                (cv32e40x_pkg::WBUF_EMPTY),
             .write_buffer_valid_o              ('0),
             .write_buffer_txn_bufferable       ('0),
             .write_buffer_txn_cacheable        ('0),
             .*);

  bind cv32e40x_mpu:
    core_i.load_store_unit_i.mpu_i
    cv32e40x_mpu_sva
      #(.PMA_NUM_REGIONS(PMA_NUM_REGIONS),
        .PMA_CFG(PMA_CFG),
        .IS_INSTR_SIDE(0))
  mpu_lsu_sva(.pma_addr(pma_i.trans_addr_i),
             .pma_cfg (pma_i.pma_cfg),
             .obi_memtype                       (core_i.data_memtype_o),
             .obi_addr                          (core_i.data_addr_o),
             .obi_req                           (core_i.data_req_o),
             .obi_gnt                           (core_i.data_gnt_i),
             .write_buffer_state                (core_i.load_store_unit_i.write_buffer_i.state),
             .write_buffer_valid_o              (core_i.load_store_unit_i.write_buffer_i.valid_o),
             .write_buffer_txn_bufferable       (core_i.load_store_unit_i.write_buffer_i.trans_o.memtype[0]),
             .write_buffer_txn_cacheable        (core_i.load_store_unit_i.write_buffer_i.trans_o.memtype[1]),
             .*);

  bind cv32e40x_lsu_response_filter :
    core_i.load_store_unit_i.response_filter_i
    cv32e40x_lsu_response_filter_sva #(.DEPTH(DEPTH))
      lsu_response_filter_sva (.*);

  bind cv32e40x_write_buffer:
    core_i.load_store_unit_i.write_buffer_i
    cv32e40x_write_buffer_sva
             #(.PMA_NUM_REGIONS(PMA_NUM_REGIONS),
               .PMA_CFG(PMA_CFG))
      write_buffer_sva(.*);

  bind cv32e40x_sequencer:
    core_i.if_stage_i.gen_seq.sequencer_i
      cv32e40x_sequencer_sva
        sequencer_sva (.*);

`ifndef FORMAL
  bind cv32e40x_rvfi:
    rvfi_i
    rvfi_sim_trace
      tracer_i(.*);
`endif

  bind cv32e40x_rvfi:
    rvfi_i
    cv32e40x_rvfi_sva
      #(.SMCLIC(SMCLIC))
      rvfi_sva(.irq_ack(core_i.irq_ack),
               .dbg_ack(core_i.dbg_ack),
               .ebreak_in_wb_i(core_i.controller_i.controller_fsm_i.ebreak_in_wb),
               .mtvec_addr_i(core_i.mtvec_addr),
               .obi_instr_fifo_q(rvfi_i.rvfi_instr_obi_i.fifo_q),
               .obi_instr_rptr_q_inc(rvfi_i.rvfi_instr_obi_i.rptr_q_inc),
               .obi_instr_rptr_q(rvfi_i.rvfi_instr_obi_i.rptr_q),
               .*);

`endif //  `ifndef COREV_ASSERT_OFF

    cv32e40x_core_log
     #(
          .NUM_MHPMCOUNTERS      ( NUM_MHPMCOUNTERS      ),
          .ENABLE                ( CORE_LOG_ENABLE       )
     )
    core_log_i(
          .clk_i              ( core_i.id_stage_i.clk              ),
          .ex_wb_pipe_i       ( core_i.ex_wb_pipe                  ),
          .mhartid_i          ( core_i.mhartid_i                   )

      );

    cv32e40x_rvfi
      #(.SMCLIC(SMCLIC))
      rvfi_i
        (.clk_i                    ( clk_i                                                                ),
         .rst_ni                   ( rst_ni                                                               ),

         // Non-pipeline Probes
         .m_c_obi_instr_if         ( core_i.m_c_obi_instr_if                                              ),

         // IF Probes
         .if_valid_i               ( core_i.if_stage_i.if_valid_o                                         ),
         .pc_if_i                  ( core_i.if_stage_i.pc_if_o                                            ),
         .instr_pmp_err_if_i       ( 1'b0                          /* PMP not implemented in cv32e40x */  ),
         .last_op_if_i             ( core_i.if_stage_i.last_op_o                                          ),
         .abort_op_if_i            ( core_i.if_stage_i.abort_op_o                                         ),
         .prefetch_valid_if_i      ( core_i.if_stage_i.prefetch_unit_i.prefetch_valid_o                   ),
         .prefetch_ready_if_i      ( core_i.if_stage_i.prefetch_unit_i.prefetch_ready_i                   ),
         .prefetch_addr_if_i       ( core_i.if_stage_i.prefetch_unit_i.prefetch_addr_o                    ),
         .prefetch_compressed_if_i ( core_i.if_stage_i.instr_compressed                                   ),
         .prefetch_instr_if_i      ( core_i.if_stage_i.prefetch_unit_i.prefetch_instr_o                   ),
         .clic_ptr_if_i            ( core_i.if_stage_i.prefetch_is_clic_ptr                               ),
         .mret_ptr_if_i            ( core_i.if_stage_i.prefetch_is_mret_ptr                               ),
         .mpu_status_i             ( core_i.if_stage_i.mpu_i.core_resp_o.mpu_status                       ),
         .prefetch_trans_valid_i   ( core_i.if_stage_i.prefetch_trans_valid                               ),
         .prefetch_trans_ready_i   ( core_i.if_stage_i.prefetch_trans_ready                               ),
         .prefetch_resp_valid_i    ( core_i.if_stage_i.prefetch_resp_valid                                ),

         // ID Probes
         .id_valid_i               ( core_i.id_stage_i.id_valid_o                                         ),
         .id_ready_i               ( core_i.id_stage_i.id_ready_o                                         ),
         .pc_id_i                  ( core_i.id_stage_i.if_id_pipe_i.pc                                    ),
         .rf_re_id_i               ( core_i.id_stage_i.rf_re_o                                            ),
         .sys_mret_id_i            ( core_i.controller_i.controller_fsm_i.sys_mret_id_i                   ),
         .jump_in_id_i             ( core_i.controller_i.controller_fsm_i.jump_in_id                      ),
         .jump_target_id_i         ( core_i.id_stage_i.jmp_target_o                                       ),
         .is_compressed_id_i       ( core_i.id_stage_i.if_id_pipe_i.instr_meta.compressed                 ),
         .lsu_en_id_i              ( core_i.id_stage_i.lsu_en                                             ),
         .lsu_we_id_i              ( core_i.id_stage_i.lsu_we                                             ),
         .lsu_size_id_i            ( core_i.id_stage_i.lsu_size                                           ),
         .rs1_addr_id_i            ( core_i.register_file_wrapper_i.raddr_i[0]                            ),
         .rs2_addr_id_i            ( core_i.register_file_wrapper_i.raddr_i[1]                            ),
         .operand_a_fw_id_i        ( core_i.id_stage_i.operand_a_fw                                       ),
         .operand_b_fw_id_i        ( core_i.id_stage_i.operand_b_fw                                       ),
         .first_op_id_i            ( core_i.id_stage_i.if_id_pipe_i.first_op                              ),

         // EX Probes
         .ex_ready_i               ( core_i.ex_stage_i.ex_ready_o                                         ),
         .ex_valid_i               ( core_i.ex_stage_i.ex_valid_o                                         ),
         .branch_in_ex_i           ( core_i.controller_i.controller_fsm_i.branch_in_ex                    ),
         .branch_decision_ex_i     ( core_i.ex_stage_i.branch_decision_o                                  ),
         .dret_in_ex_i             ( core_i.ex_stage_i.id_ex_pipe_i.sys_dret_insn                         ),
         .lsu_en_ex_i              ( core_i.ex_stage_i.id_ex_pipe_i.lsu_en                                ),
         .lsu_pmp_err_ex_i         ( 1'b0                          /* PMP not implemented in cv32e40x */  ),
         .lsu_pma_err_atomic_ex_i  ( core_i.load_store_unit_i.mpu_i.pma_i.atomic_access_i && // Todo: Consider making this a signal in the pma (no expressions allowed in module hookup)
                                    !core_i.load_store_unit_i.mpu_i.pma_i.pma_cfg_atomic                 ),
         .branch_target_ex_i       ( core_i.if_stage_i.branch_target_ex_i                                 ),
         .buffer_trans             ( core_i.load_store_unit_i.buffer_trans                                ),
         .lsu_split_q_ex_i         ( core_i.load_store_unit_i.split_q                                     ),

         // WB Probes
         .wb_valid_i               ( core_i.wb_stage_i.wb_valid_o                                         ),
         .wb_ready_i               ( core_i.wb_stage_i.wb_ready_o                                         ),
         .pc_wb_i                  ( core_i.wb_stage_i.ex_wb_pipe_i.pc                                    ),
         .instr_rdata_wb_i         ( core_i.wb_stage_i.ex_wb_pipe_i.instr.bus_resp.rdata                  ),
         .ebreak_in_wb_i           ( core_i.controller_i.controller_fsm_i.ebreak_in_wb                    ),
         .csr_en_wb_i              ( core_i.wb_stage_i.ex_wb_pipe_i.csr_en                                ),
         .sys_wfi_insn_wb_i        ( core_i.wb_stage_i.ex_wb_pipe_i.sys_wfi_insn                          ),
         .sys_en_wb_i              ( core_i.wb_stage_i.ex_wb_pipe_i.sys_en                                ),
         .last_op_wb_i             ( core_i.wb_stage_i.last_op_o                                          ),
         .first_op_wb_i            ( core_i.wb_stage_i.ex_wb_pipe_i.first_op                              ),
         .rf_we_wb_i               ( core_i.wb_stage_i.rf_we_wb_o                                         ),
         .rf_addr_wb_i             ( core_i.wb_stage_i.rf_waddr_wb_o                                      ),
         .rf_wdata_wb_i            ( core_i.wb_stage_i.rf_wdata_wb_o                                      ),
         .lsu_rdata_wb_i           ( core_i.load_store_unit_i.lsu_rdata_1_o                               ),
         .abort_op_wb_i            ( core_i.wb_stage_i.abort_op_o                                         ),
         .clic_ptr_wb_i            ( core_i.wb_stage_i.ex_wb_pipe_i.instr_meta.clic_ptr                   ),
         .mret_ptr_wb_i            ( core_i.wb_stage_i.ex_wb_pipe_i.instr_meta.mret_ptr                   ),

         .branch_addr_n_i          ( core_i.if_stage_i.branch_addr_n                                      ),

         .priv_lvl_i               ( PRIV_LVL_M                       /* Not implemented in cv32e40x */   ),
         .ctrl_fsm_i               ( core_i.ctrl_fsm                                                      ),
         .ctrl_fsm_cs_i            ( core_i.controller_i.controller_fsm_i.ctrl_fsm_cs                     ),
         .ctrl_fsm_ns_i            ( core_i.controller_i.controller_fsm_i.ctrl_fsm_ns                     ),
         .pending_single_step_i    ( core_i.controller_i.controller_fsm_i.pending_single_step             ),
         .single_step_allowed_i    ( core_i.controller_i.controller_fsm_i.single_step_allowed             ),
         .nmi_pending_i            ( core_i.controller_i.controller_fsm_i.nmi_pending_q                   ),
         .nmi_is_store_i           ( core_i.controller_i.controller_fsm_i.nmi_is_store_q                  ),
         .debug_mode_q_i           ( core_i.controller_i.controller_fsm_i.debug_mode_q                    ),
         .irq_i                    ( core_i.irq_i & IRQ_MASK                                              ),
         .irq_wu_ctrl_i            ( core_i.irq_wu_ctrl                                                   ),
         .irq_id_ctrl_i            ( core_i.irq_id_ctrl                                                   ),

         // CSRs
         .csr_jvt_n_i              ( core_i.cs_registers_i.jvt_n                                          ),
         .csr_jvt_q_i              ( core_i.cs_registers_i.jvt_rdata                                      ),
         .csr_jvt_we_i             ( core_i.cs_registers_i.jvt_we                                         ),
         .csr_mstatus_n_i          ( core_i.cs_registers_i.mstatus_n                                      ),
         .csr_mstatus_q_i          ( core_i.cs_registers_i.mstatus_rdata                                  ),
         .csr_mstatus_we_i         ( core_i.cs_registers_i.mstatus_we                                     ),
         .csr_misa_n_i             ( core_i.cs_registers_i.misa_n                                         ),
         .csr_misa_q_i             ( core_i.cs_registers_i.misa_rdata                                     ),
         .csr_misa_we_i            ( core_i.cs_registers_i.misa_we                                        ),
         .csr_mie_n_i              ( core_i.cs_registers_i.mie_n                                          ),
         .csr_mie_q_i              ( core_i.cs_registers_i.mie_rdata                                      ),
         .csr_mie_we_i             ( core_i.cs_registers_i.mie_we                                         ),
         .csr_mtvec_n_i            ( core_i.cs_registers_i.mtvec_n                                        ),
         .csr_mtvec_q_i            ( core_i.cs_registers_i.mtvec_rdata                                    ),
         .csr_mtvec_we_i           ( core_i.cs_registers_i.mtvec_we                                       ),
         .csr_mtvt_n_i             ( core_i.cs_registers_i.mtvt_n                                         ),
         .csr_mtvt_q_i             ( core_i.cs_registers_i.mtvt_rdata                                     ),
         .csr_mtvt_we_i            ( core_i.cs_registers_i.mtvt_we                                        ),
         .csr_mcountinhibit_n_i    ( core_i.cs_registers_i.mcountinhibit_n                                ),
         .csr_mcountinhibit_q_i    ( core_i.cs_registers_i.mcountinhibit_rdata                            ),
         .csr_mcountinhibit_we_i   ( core_i.cs_registers_i.mcountinhibit_we                               ),
         .csr_mhpmevent_n_i        ( core_i.cs_registers_i.mhpmevent_n                                    ),
         .csr_mhpmevent_q_i        ( core_i.cs_registers_i.mhpmevent_rdata                                ),
         .csr_mhpmevent_we_i       ( {31'h0, core_i.cs_registers_i.mhpmevent_we} << // todo:ok: Add write enable for each register
                                     core_i.cs_registers_i.csr_waddr[4:0] ),
         .csr_mscratch_n_i         ( core_i.cs_registers_i.mscratch_n                                     ),
         .csr_mscratch_q_i         ( core_i.cs_registers_i.mscratch_rdata                                 ),
         .csr_mscratch_we_i        ( core_i.cs_registers_i.mscratch_we                                    ),
         .csr_mepc_n_i             ( core_i.cs_registers_i.mepc_n                                         ),
         .csr_mepc_q_i             ( core_i.cs_registers_i.mepc_rdata                                     ),
         .csr_mepc_we_i            ( core_i.cs_registers_i.mepc_we                                        ),
         .csr_mcause_n_i           ( core_i.cs_registers_i.mcause_n                                       ),
         .csr_mcause_q_i           ( core_i.cs_registers_i.mcause_rdata                                   ),
         .csr_mcause_we_i          ( core_i.cs_registers_i.mcause_we                                      ),
         .csr_mip_n_i              ( core_i.cs_registers_i.mip_n                                          ),
         .csr_mip_q_i              ( core_i.cs_registers_i.mip_rdata                                      ),
         .csr_mip_we_i             ( core_i.cs_registers_i.mip_we                                         ),
         .csr_mnxti_n_i            ( core_i.cs_registers_i.mnxti_n                                        ),
         .csr_mnxti_q_i            ( core_i.cs_registers_i.mnxti_rdata                                    ),
         .csr_mnxti_we_i           ( core_i.cs_registers_i.mnxti_we                                       ),
         .csr_mintstatus_n_i       ( core_i.cs_registers_i.mintstatus_n                                   ),
         .csr_mintstatus_q_i       ( core_i.cs_registers_i.mintstatus_rdata                               ),
         .csr_mintstatus_we_i      ( core_i.cs_registers_i.mintstatus_we                                  ),
         .csr_mintthresh_n_i       ( core_i.cs_registers_i.mintthresh_n                                   ),
         .csr_mintthresh_q_i       ( core_i.cs_registers_i.mintthresh_rdata                               ),
         .csr_mintthresh_we_i      ( core_i.cs_registers_i.mintthresh_we                                  ),
         .csr_mscratchcsw_n_i      ( core_i.cs_registers_i.mscratchcsw_n                                  ),
         .csr_mscratchcsw_q_i      ( core_i.cs_registers_i.mscratchcsw_rdata                              ),
         .csr_mscratchcsw_we_i     ( core_i.cs_registers_i.mscratchcsw_we                                 ),
         .csr_mscratchcswl_n_i     ( core_i.cs_registers_i.mscratchcswl_n                                 ),
         .csr_mscratchcswl_q_i     ( core_i.cs_registers_i.mscratchcswl_rdata                             ),
         .csr_mscratchcswl_we_i    ( core_i.cs_registers_i.mscratchcswl_we                                ),
         .csr_mclicbase_n_i        ( core_i.cs_registers_i.mclicbase_n                                    ),
         .csr_mclicbase_q_i        ( core_i.cs_registers_i.mclicbase_rdata                                ),
         .csr_mclicbase_we_i       ( core_i.cs_registers_i.mclicbase_we                                   ),
         .csr_tdata1_n_i           ( core_i.cs_registers_i.debug_triggers_i.tdata1_n                      ),
         .csr_tdata1_q_i           ( core_i.cs_registers_i.tdata1_rdata                                   ),
         .csr_tdata1_we_i          ( core_i.cs_registers_i.tdata1_we                                      ),
         .csr_tdata2_n_i           ( core_i.cs_registers_i.debug_triggers_i.tdata2_n                      ),
         .csr_tdata2_q_i           ( core_i.cs_registers_i.tdata2_rdata                                   ),
         .csr_tdata2_we_i          ( core_i.cs_registers_i.tdata2_we                                      ),
         .csr_tdata3_n_i           ( core_i.cs_registers_i.debug_triggers_i.tdata3_n                      ),
         .csr_tdata3_q_i           ( core_i.cs_registers_i.tdata3_rdata                                   ),
         .csr_tdata3_we_i          ( core_i.cs_registers_i.tdata3_we                                      ),
         .csr_tinfo_n_i            ( core_i.cs_registers_i.debug_triggers_i.tinfo_n                       ),
         .csr_tinfo_q_i            ( core_i.cs_registers_i.tinfo_rdata                                    ),
         .csr_tinfo_we_i           ( core_i.cs_registers_i.tinfo_we                                       ),
         .csr_dcsr_n_i             ( core_i.cs_registers_i.dcsr_n                                         ),
         .csr_dcsr_q_i             ( core_i.cs_registers_i.dcsr_rdata                                     ),
         .csr_dcsr_we_i            ( core_i.cs_registers_i.dcsr_we                                        ),
         .csr_dpc_n_i              ( core_i.cs_registers_i.dpc_n                                          ),
         .csr_dpc_q_i              ( core_i.cs_registers_i.dpc_rdata                                      ),
         .csr_dpc_we_i             ( core_i.cs_registers_i.dpc_we                                         ),
         .csr_dscratch0_n_i        ( core_i.cs_registers_i.dscratch0_n                                    ),
         .csr_dscratch0_q_i        ( core_i.cs_registers_i.dscratch0_rdata                                ),
         .csr_dscratch0_we_i       ( core_i.cs_registers_i.dscratch0_we                                   ),
         .csr_dscratch1_n_i        ( core_i.cs_registers_i.dscratch1_n                                    ),
         .csr_dscratch1_q_i        ( core_i.cs_registers_i.dscratch1_rdata                                ),
         .csr_dscratch1_we_i       ( core_i.cs_registers_i.dscratch1_we                                   ),
         .csr_mhpmcounter_n_i      ( core_i.cs_registers_i.mhpmcounter_n                                  ),
         .csr_mhpmcounter_q_i      ( core_i.cs_registers_i.mhpmcounter_rdata                              ),
         .csr_mhpmcounter_we_i     ( core_i.cs_registers_i.mhpmcounter_we                                 ),
         .csr_mvendorid_i          ( core_i.cs_registers_i.mvendorid_rdata                                ),
         .csr_marchid_i            ( core_i.cs_registers_i.marchid_rdata                                  ),
         .csr_mhartid_i            ( core_i.cs_registers_i.mhartid_rdata                                  ),
         .csr_mimpid_i             ( core_i.cs_registers_i.mimpid_rdata                                   ),
         // TODO Tie relevant signals below to RTL
         .csr_mstatush_n_i         ( core_i.cs_registers_i.mstatush_n                                     ),
         .csr_mstatush_q_i         ( core_i.cs_registers_i.mstatush_rdata                                 ),
         .csr_mstatush_we_i        ( core_i.cs_registers_i.mstatush_we                                    ),
         .csr_tcontrol_n_i         ( core_i.cs_registers_i.debug_triggers_i.tcontrol_n                    ),
         .csr_tcontrol_q_i         ( core_i.cs_registers_i.tcontrol_rdata                                 ),
         .csr_tcontrol_we_i        ( core_i.cs_registers_i.tcontrol_we                                    ),
         .csr_tselect_n_i          ( core_i.cs_registers_i.debug_triggers_i.tselect_n                     ),
         .csr_tselect_q_i          ( core_i.cs_registers_i.tselect_rdata                                  ),
         .csr_tselect_we_i         ( core_i.cs_registers_i.tselect_we                                     ),

         .csr_mcounteren_n_i       ( '0                                    /* Not supported in cv32e40x*/ ),
         .csr_mcounteren_q_i       ( '0                                    /* Not supported in cv32e40x*/ ),
         .csr_mcounteren_we_i      ( '0                                    /* Not supported in cv32e40x*/ ),
         .csr_pmpcfg_n_i           ( '{16{8'h0}}                           /* Not supported in cv32e40x*/ ),
         .csr_pmpcfg_q_i           ( '{16{8'h0}}                           /* Not supported in cv32e40x*/ ),
         .csr_pmpcfg_we_i          ( '0                                    /* Not supported in cv32e40x*/ ),
         .csr_pmpaddr_n_i          ( '0                                    /* Not supported in cv32e40x*/ ),
         .csr_pmpaddr_q_i          ( '{16{32'h0}}                          /* Not supported in cv32e40x*/ ),
         .csr_pmpaddr_we_i         ( '0                                    /* Not supported in cv32e40x*/ ),
         .csr_mseccfg_n_i          ( '0                                    /* Not supported in cv32e40x*/ ),
         .csr_mseccfg_q_i          ( '0                                    /* Not supported in cv32e40x*/ ),
         .csr_mseccfg_we_i         ( '0                                    /* Not supported in cv32e40x*/ ),
         .csr_mseccfgh_n_i         ( '0                                    /* Not supported in cv32e40x*/ ),
         .csr_mseccfgh_q_i         ( '0                                    /* Not supported in cv32e40x*/ ),
         .csr_mseccfgh_we_i        ( '0                                    /* Not supported in cv32e40x*/ ),
         .csr_mconfigptr_n_i       ( '0                                                                   ),
         .csr_mconfigptr_q_i       ( '0                                                                   ),
         .csr_mconfigptr_we_i      ( '0                                                                   ),
         .csr_menvcfg_n_i          ( '0                                    /* Not supported in cv32e40x*/ ),
         .csr_menvcfg_q_i          ( '0                                    /* Not supported in cv32e40x*/ ),
         .csr_menvcfg_we_i         ( '0                                    /* Not supported in cv32e40x*/ ),
         .csr_menvcfgh_n_i         ( '0                                    /* Not supported in cv32e40x*/ ),
         .csr_menvcfgh_q_i         ( '0                                    /* Not supported in cv32e40x*/ ),
         .csr_menvcfgh_we_i        ( '0                                    /* Not supported in cv32e40x*/ ),
         .csr_cpuctrl_n_i          ( '0                                    /* Not supported in cv32e40x*/ ),
         .csr_cpuctrl_q_i          ( '0                                    /* Not supported in cv32e40x*/ ),
         .csr_cpuctrl_we_i         ( '0                                    /* Not supported in cv32e40x*/ ),
         .csr_secureseed0_n_i      ( '0                                    /* Not supported in cv32e40x*/ ),
         .csr_secureseed0_q_i      ( '0                                    /* Not supported in cv32e40x*/ ),
         .csr_secureseed0_we_i     ( '0                                    /* Not supported in cv32e40x*/ ),
         .csr_secureseed1_n_i      ( '0                                    /* Not supported in cv32e40x*/ ),
         .csr_secureseed1_q_i      ( '0                                    /* Not supported in cv32e40x*/ ),
         .csr_secureseed1_we_i     ( '0                                    /* Not supported in cv32e40x*/ ),
         .csr_secureseed2_n_i      ( '0                                    /* Not supported in cv32e40x*/ ),
         .csr_secureseed2_q_i      ( '0                                    /* Not supported in cv32e40x*/ ),
         .csr_secureseed2_we_i     ( '0                                    /* Not supported in cv32e40x*/ ),
         .csr_mstateen0_n_i        ( '0                                    /* Not supported in cv32e40x*/ ),
         .csr_mstateen0_q_i        ( '0                                    /* Not supported in cv32e40x*/ ),
         .csr_mstateen0_we_i       ( '0                                    /* Not supported in cv32e40x*/ ),
         .csr_mstateen1_n_i        ( '0                                    /* Not supported in cv32e40x*/ ),
         .csr_mstateen1_q_i        ( '0                                    /* Not supported in cv32e40x*/ ),
         .csr_mstateen1_we_i       ( '0                                    /* Not supported in cv32e40x*/ ),
         .csr_mstateen2_n_i        ( '0                                    /* Not supported in cv32e40x*/ ),
         .csr_mstateen2_q_i        ( '0                                    /* Not supported in cv32e40x*/ ),
         .csr_mstateen2_we_i       ( '0                                    /* Not supported in cv32e40x*/ ),
         .csr_mstateen3_n_i        ( '0                                    /* Not supported in cv32e40x*/ ),
         .csr_mstateen3_q_i        ( '0                                    /* Not supported in cv32e40x*/ ),
         .csr_mstateen3_we_i       ( '0                                    /* Not supported in cv32e40x*/ ),
         .csr_mstateen0h_n_i       ( '0                                    /* Not supported in cv32e40x*/ ),
         .csr_mstateen0h_q_i       ( '0                                    /* Not supported in cv32e40x*/ ),
         .csr_mstateen0h_we_i      ( '0                                    /* Not supported in cv32e40x*/ ),
         .csr_mstateen1h_n_i       ( '0                                    /* Not supported in cv32e40x*/ ),
         .csr_mstateen1h_q_i       ( '0                                    /* Not supported in cv32e40x*/ ),
         .csr_mstateen1h_we_i      ( '0                                    /* Not supported in cv32e40x*/ ),
         .csr_mstateen2h_n_i       ( '0                                    /* Not supported in cv32e40x*/ ),
         .csr_mstateen2h_q_i       ( '0                                    /* Not supported in cv32e40x*/ ),
         .csr_mstateen2h_we_i      ( '0                                    /* Not supported in cv32e40x*/ ),
         .csr_mstateen3h_n_i       ( '0                                    /* Not supported in cv32e40x*/ ),
         .csr_mstateen3h_q_i       ( '0                                    /* Not supported in cv32e40x*/ ),
         .csr_mstateen3h_we_i      ( '0                                    /* Not supported in cv32e40x*/ )


`ifdef RISCV_FORMAL
         ,`RVFI_CONN
`else
         ,`RVFI_TIEOFF
`endif
         );


    // instantiate the core
    cv32e40x_core
        #(
          .LIB                   ( LIB                   ),
          .RV32                  ( RV32                  ),
          .A_EXT                 ( A_EXT                 ),
          .B_EXT                 ( B_EXT                 ),
          .M_EXT                 ( M_EXT                 ),
          .X_EXT                 ( X_EXT                 ),
          .X_NUM_RS              ( X_NUM_RS              ),
          .X_ID_WIDTH            ( X_ID_WIDTH            ),
          .X_MEM_WIDTH           ( X_MEM_WIDTH           ),
          .X_RFR_WIDTH           ( X_RFR_WIDTH           ),
          .X_RFW_WIDTH           ( X_RFW_WIDTH           ),
          .X_MISA                ( X_MISA                ),
          .X_ECS_XS              ( X_ECS_XS              ),
          .NUM_MHPMCOUNTERS      ( NUM_MHPMCOUNTERS      ),
          .SMCLIC                ( SMCLIC                ),
          .SMCLIC_ID_WIDTH       ( SMCLIC_ID_WIDTH       ),
          .SMCLIC_INTTHRESHBITS  ( SMCLIC_INTTHRESHBITS  ),
          .DBG_NUM_TRIGGERS      ( DBG_NUM_TRIGGERS      ),
          .PMA_NUM_REGIONS       ( PMA_NUM_REGIONS       ),
          .PMA_CFG               ( PMA_CFG               ))
    core_i (
            .xif_compressed_if(xif_compressed_if),
            .xif_issue_if(xif_issue_if),
            .xif_commit_if(xif_commit_if),
            .xif_mem_if(xif_mem_if),
            .xif_mem_result_if(xif_mem_result_if),
            .xif_result_if(xif_result_if),
            .*);

endmodule<|MERGE_RESOLUTION|>--- conflicted
+++ resolved
@@ -245,15 +245,12 @@
       // The SVA's monitor modport can't connect to a master modport, so it is connected to the interface instance directly:
       .m_c_obi_data_if(core_i.m_c_obi_data_if),
       .ex_wb_pipe_i   (core_i.ex_wb_pipe),
-<<<<<<< HEAD
       .write_buffer_state_i (core_i.load_store_unit_i.write_buffer_i.state),
-=======
       .id_valid       (core_i.id_valid),
       .ex_ready       (core_i.ex_ready),
       .lsu_en_id      (core_i.id_stage_i.lsu_en),
       .ctrl_fsm_cs    (core_i.controller_i.controller_fsm_i.ctrl_fsm_cs),
       .ctrl_fsm_ns    (core_i.controller_i.controller_fsm_i.ctrl_fsm_ns),
->>>>>>> b67c8b5b
       .*);
 
   generate
