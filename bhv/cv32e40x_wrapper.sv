// Copyright 2018 ETH Zurich and University of Bologna.
// Copyright and related rights are licensed under the Solderpad Hardware
// License, Version 0.51 (the "License"); you may not use this file except in
// compliance with the License.  You may obtain a copy of the License at
// http://solderpad.org/licenses/SHL-0.51. Unless required by applicable law
// or agreed to in writing, software, hardware and materials distributed under
// this License is distributed on an "AS IS" BASIS, WITHOUT WARRANTIES OR
// CONDITIONS OF ANY KIND, either express or implied. See the License for the
// specific language governing permissions and limitations under the License.

// Wrapper for a cv32e40x, containing cv32e40x, and tracer
// Contributors: Davide Schiavone <davide@openhwgroup.org>
//               Halfdan Bechmann <halfdan.behcmann@silabs.com>

`ifndef COREV_ASSERT_OFF
  `include "cv32e40x_core_sva.sv"
  `include "cv32e40x_mult_sva.sv"
  `include "cv32e40x_div_sva.sv"
  `include "cv32e40x_if_stage_sva.sv"
  `include "cv32e40x_sleep_unit_sva.sv"
  `include "cv32e40x_controller_fsm_sva.sv"
  `include "cv32e40x_cs_registers_sva.sv"
  `include "cv32e40x_load_store_unit_sva.sv"
  `include "cv32e40x_prefetch_unit_sva.sv"
  `include "cv32e40x_alignment_buffer_sva.sv"
  `include "cv32e40x_prefetcher_sva.sv"
  `include "cv32e40x_decoder_sva.sv"
  `include "cv32e40x_mpu_sva.sv"
`endif

`include "cv32e40x_core_log.sv"
`include "cv32e40x_dbg_helper.sv"

`ifdef CV32E40X_TRACE_EXECUTION
  `include "cv32e40x_tracer.sv"
`endif

`ifdef RISCV_FORMAL
  `include "rvfi_macros.vh"
`endif

module cv32e40x_wrapper
  import cv32e40x_pkg::*;
#(
  parameter NUM_MHPMCOUNTERS             =  1,
  parameter int unsigned PMA_NUM_REGIONS =  0,
  parameter pma_region_t PMA_CFG[(PMA_NUM_REGIONS ? (PMA_NUM_REGIONS-1) : 0):0] = '{default:PMA_R_DEFAULT}
)
(
  // Clock and Reset
  input  logic        clk_i,
  input  logic        rst_ni,

  input  logic        scan_cg_en_i,                     // Enable all clock gates for testing

  // Core ID, Cluster ID, debug mode halt address and boot address are considered more or less static
  input  logic [31:0] boot_addr_i,
  input  logic [31:0] mtvec_addr_i,
  input  logic [31:0] dm_halt_addr_i,
  input  logic [31:0] hart_id_i,
  input  logic [31:0] dm_exception_addr_i,
  input logic [31:0]  nmi_addr_i,

  // Instruction memory interface
  output logic        instr_req_o,
  input  logic        instr_gnt_i,
  input  logic        instr_rvalid_i,
  output logic [31:0] instr_addr_o,
  output logic [1:0]  instr_memtype_o,
  output logic [2:0]  instr_prot_o,
  input  logic [31:0] instr_rdata_i,
  input  logic        instr_err_i,

  // Data memory interface
  output logic        data_req_o,
  input  logic        data_gnt_i,
  input  logic        data_rvalid_i,
  output logic        data_we_o,
  output logic [3:0]  data_be_o,
  output logic [31:0] data_addr_o,
  output logic [1:0]  data_memtype_o,
  output logic [2:0]  data_prot_o,
  output logic [31:0] data_wdata_o,
  input  logic [31:0] data_rdata_i,
  input  logic        data_err_i,
  output logic [5:0]  data_atop_o,
  input  logic        data_exokay_i,

  // Interrupt inputs
  input  logic [31:0] irq_i,                    // CLINT interrupts + CLINT extension interrupts
  output logic        irq_ack_o,
  output logic [4:0]  irq_id_o,

  // Fencei flush handshake
  output logic        fencei_flush_req_o,
  input logic         fencei_flush_ack_i,
  // Debug Interface
  input  logic        debug_req_i,
  output logic        debug_havereset_o,
  output logic        debug_running_o,
  output logic        debug_halted_o,

  // CPU Control Signals
  input  logic        fetch_enable_i,
  output logic        core_sleep_o

`ifdef RISCV_FORMAL
  ,`RVFI_OUTPUTS
`endif
);


`ifndef COREV_ASSERT_OFF

  // RTL Assertions

  bind cv32e40x_mult:            core_i.ex_stage_i.mult_i           cv32e40x_mult_sva         mult_sva         (.*);
  bind cv32e40x_if_stage:        core_i.if_stage_i                  cv32e40x_if_stage_sva     if_stage_sva     (
    // The SVA's monitor modport can't connect to a master modport, so it is connected to the interface instance directly:
    .m_c_obi_instr_if(core_i.m_c_obi_instr_if),
    .*);
  
  bind cv32e40x_controller_fsm:
    core_i.controller_i.controller_fsm_i
      cv32e40x_controller_fsm_sva
        controller_fsm_sva   (
                              .lsu_outstanding_cnt (core_i.load_store_unit_i.cnt_q),
                              .rf_we_wb_i          (core_i.wb_stage_i.rf_we_wb_o  ),
                              .csr_op_i            (core_i.cs_registers_i.csr_op  ),
                              .*);
  bind cv32e40x_cs_registers:        core_i.cs_registers_i              cv32e40x_cs_registers_sva cs_registers_sva (.*);

  bind cv32e40x_load_store_unit:
    core_i.load_store_unit_i cv32e40x_load_store_unit_sva #(.DEPTH (DEPTH)) load_store_unit_sva (
      // The SVA's monitor modport can't connect to a master modport, so it is connected to the interface instance directly:
      .m_c_obi_data_if(core_i.m_c_obi_data_if),
      .*);

  bind cv32e40x_prefetch_unit:
    core_i.if_stage_i.prefetch_unit_i cv32e40x_prefetch_unit_sva prefetch_unit_sva (.*);

  bind cv32e40x_div:
    core_i.ex_stage_i.div_i cv32e40x_div_sva div_sva (.*);

  bind cv32e40x_alignment_buffer:
    core_i.if_stage_i.prefetch_unit_i.alignment_buffer_i
      cv32e40x_alignment_buffer_sva
        alignment_buffer_sva (.*);

  bind cv32e40x_prefetcher:
    core_i.if_stage_i.prefetch_unit_i.prefetcher_i
      cv32e40x_prefetcher_sva  
        prefetcher_sva (.*);


  bind cv32e40x_core:
    core_i cv32e40x_core_sva
      core_sva (// probed cs_registers signals
                .cs_registers_mie_q               (core_i.cs_registers_i.mie_q),
                .cs_registers_mepc_n              (core_i.cs_registers_i.mepc_n),
                .cs_registers_mcause_q            (core_i.cs_registers_i.mcause_q),
                .cs_registers_mstatus_q           (core_i.cs_registers_i.mstatus_q),
                .cs_registers_csr_cause_i         (core_i.cs_registers_i.ctrl_fsm_i.csr_cause),
                .branch_taken_in_ex               (core_i.controller_i.controller_fsm_i.branch_taken_ex),
                .exc_cause                        (core_i.controller_i.controller_fsm_i.exc_cause),
                // probed controller signals
                .ctrl_fsm_ns  (core_i.controller_i.controller_fsm_i.ctrl_fsm_ns),
                .ctrl_debug_mode_n                (core_i.controller_i.controller_fsm_i.debug_mode_n),
                .ctrl_pending_debug               (core_i.controller_i.controller_fsm_i.pending_debug),
                .ctrl_debug_allowed               (core_i.controller_i.controller_fsm_i.debug_allowed),
                .id_stage_is_last                 (core_i.id_stage_i.is_last),
                .id_stage_id_valid                (core_i.id_stage_i.id_valid),
                .*);

bind cv32e40x_sleep_unit:
  core_i.sleep_unit_i cv32e40x_sleep_unit_sva
    sleep_unit_sva (// probed id_stage_i.controller_i signals
                    .ctrl_fsm_cs (core_i.controller_i.controller_fsm_i.ctrl_fsm_cs),
                    .ctrl_fsm_ns (core_i.controller_i.controller_fsm_i.ctrl_fsm_ns),
                    .*);

  bind cv32e40x_decoder: core_i.id_stage_i.decoder_i cv32e40x_decoder_sva 
    decoder_sva(.clk(core_i.id_stage_i.clk), 
                .rst_n(core_i.id_stage_i.rst_n),
                .*);

  // MPU assertions
  bind cv32e40x_mpu: 
    core_i.if_stage_i.mpu_i 
    cv32e40x_mpu_sva
      #(.PMA_NUM_REGIONS(PMA_NUM_REGIONS),
        .PMA_CFG(PMA_CFG))
  mpu_if_sva(.*);

  // TODO: Reintroduce once LSU PMA support has been properly implemented in the controller
  /*
  bind cv32e40x_mpu:
    core_i.load_store_unit_i.mpu_i
    cv32e40x_mpu_sva
      #(.PMA_NUM_REGIONS(PMA_NUM_REGIONS),
        .PMA_CFG(PMA_CFG))
  mpu_lsu_sva(.*);
  */
`endif //  `ifndef COREV_ASSERT_OFF


  bind cv32e40x_id_stage:
    core_i.id_stage_i
    cv32e40x_dbg_helper
      dbg_help_i(.is_compressed(if_id_pipe_i.is_compressed),
                 .rf_re    (core_i.rf_re_id               ),
                 .rf_raddr (core_i.rf_raddr_id            ),
                 .rf_we    (core_i.id_stage_i.rf_we       ),
                 .rf_waddr (core_i.rf_waddr_id            ),
                 .illegal_insn (core_i.id_stage_i.illegal_insn       ),
                 .*);
  
    cv32e40x_core_log
     #(
          .NUM_MHPMCOUNTERS      ( NUM_MHPMCOUNTERS      ))
    core_log_i(
          .clk_i              ( core_i.id_stage_i.clk              ),
          .is_decoding_i      ( core_i.ctrl_fsm.is_decoding        ),
          .illegal_insn_dec_i ( core_i.id_stage_i.illegal_insn     ),
          .hart_id_i          ( core_i.hart_id_i                   ),
          .pc_id_i            ( core_i.if_id_pipe.pc               )
      );

    cv32e40x_rvfi
      rvfi_i
        (.clk_i                    ( clk_i                                                                ),
         .rst_ni                   ( rst_ni                                                               ),

         .instr_id_valid_i         ( core_i.id_stage_i.id_valid                                           ),

         .wb_valid_i               (core_i.wb_stage_i.wb_valid                                            ),
         .instr_rdata_wb_i         ( core_i.wb_stage_i.ex_wb_pipe_i.instr.bus_resp.rdata                  ),

         .rs1_addr_id_i            ( core_i.register_file_wrapper_i.register_file_i.raddr_i[0]            ),
         .rs2_addr_id_i            ( core_i.register_file_wrapper_i.register_file_i.raddr_i[1]            ),
         .rs1_rdata_id_i           ( core_i.id_stage_i.operand_a_fw                                       ),
         .rs2_rdata_id_i           ( core_i.id_stage_i.operand_b_fw                                       ),

         .insn_mret_wb_i           ( core_i.wb_stage_i.ex_wb_pipe_i.mret_insn                             ),
         .insn_ebrk_wb_i           ( core_i.wb_stage_i.ex_wb_pipe_i.ebrk_insn                             ),
         .insn_ecall_wb_i          ( core_i.wb_stage_i.ex_wb_pipe_i.ecall_insn                            ),
         .insn_fencei_wb_i         ( core_i.wb_stage_i.ex_wb_pipe_i.fencei_insn                           ),
         .illegal_insn_wb_i        ( core_i.wb_stage_i.ex_wb_pipe_i.illegal_insn                          ),

         .pc_wb_i                  ( core_i.wb_stage_i.ex_wb_pipe_i.pc                                    ),
         .pc_if_i                  ( core_i.if_stage_i.pc_if_o                                            ),
         .jump_target_id_i         ( core_i.if_stage_i.jump_target_id_i                                   ),

         .pc_set_i                 ( core_i.if_stage_i.ctrl_fsm_i.pc_set                                  ),
         .pc_mux_i                 ( core_i.if_stage_i.ctrl_fsm_i.pc_mux                                  ),
         .exc_pc_mux_i             ( core_i.if_stage_i.ctrl_fsm_i.exc_pc_mux                              ),

         .lsu_en_id_i              ( core_i.id_stage_i.lsu_en                                             ),
         .lsu_type_id_i            ( core_i.id_stage_i.lsu_type                                           ),
         .lsu_we_id_i              ( core_i.id_stage_i.lsu_we                                             ),

         .insn_ebrk_ex_i           ( core_i.ex_stage_i.id_ex_pipe_i.ebrk_insn                             ),
         .insn_ecall_ex_i          ( core_i.ex_stage_i.id_ex_pipe_i.ecall_insn                            ),
         .insn_fencei_ex_i         ( core_i.ex_stage_i.id_ex_pipe_i.fencei_insn                           ),
         .lsu_en_ex_i              ( core_i.ex_stage_i.id_ex_pipe_i.lsu_en                                ),
         .insn_mret_ex_i           ( core_i.ex_stage_i.id_ex_pipe_i.mret_insn                             ),
         .illegal_insn_ex_i        ( core_i.ex_stage_i.id_ex_pipe_i.illegal_insn                          ),

         .instr_ex_ready_i         ( core_i.ex_stage_i.ex_ready_o                                         ),
         .instr_ex_valid_i         ( core_i.ex_stage_i.ex_valid_o                                         ),

         .branch_target_ex_i       ( core_i.if_stage_i.branch_target_ex_i                                 ),

         .lsu_en_wb_i              ( core_i.wb_stage_i.ex_wb_pipe_i.lsu_en                                ),
         .lsu_addr_ex_i            ( core_i.load_store_unit_i.trans.addr                                  ),
         .lsu_wdata_ex_i           ( core_i.load_store_unit_i.trans.wdata                                 ),
         .lsu_misaligned_ex_i      ( core_i.load_store_unit_i.id_ex_pipe_i.lsu_misaligned                 ),
<<<<<<< HEAD
=======
         .lsu_is_misaligned_ex_i   ( core_i.load_store_unit_i.lsu_misaligned_0_o                          ),
>>>>>>> da6fa2a7

         .rd_we_wb_i               ( core_i.wb_stage_i.rf_we_wb_o                                         ),
         .rd_addr_wb_i             ( core_i.wb_stage_i.rf_waddr_wb_o                                      ),
         .rd_wdata_wb_i            ( core_i.wb_stage_i.rf_wdata_wb_o                                      ),
         .lsu_rvalid_wb_i          ( core_i.load_store_unit_i.resp_valid                                  ),
         .lsu_rdata_wb_i           ( core_i.load_store_unit_i.lsu_rdata_1_o                               ),

         .exception_target_wb_i    ( core_i.if_stage_i.exc_pc                                             ),

         .mepc_target_wb_i         ( core_i.if_stage_i.mepc_i                                             ),

         // CSRs
         .csr_mstatus_n_i          ( core_i.cs_registers_i.mstatus_n                                      ),
         .csr_mstatus_q_i          ( core_i.cs_registers_i.mstatus_q                                      ),
         .csr_mstatus_we_i         ( core_i.cs_registers_i.mstatus_we                                     ),
         .csr_misa_i               ( core_i.cs_registers_i.MISA_VALUE                                     ),
         .csr_mie_q_i              ( core_i.cs_registers_i.mie_q                                          ),
         .csr_mie_n_i              ( core_i.cs_registers_i.mie_n                                          ),
         .csr_mie_we_i             ( core_i.cs_registers_i.mie_we                                         ),
         .csr_mtvec_n_i            ( core_i.cs_registers_i.mtvec_n                                        ),
         .csr_mtvec_q_i            ( core_i.cs_registers_i.mtvec_q                                        ),
         .csr_mtvec_we_i           ( core_i.cs_registers_i.mtvec_we                                       ),
         .csr_mcountinhibit_q_i    ( core_i.cs_registers_i.mcountinhibit_q                                ),
         .csr_mcountinhibit_n_i    ( core_i.cs_registers_i.mcountinhibit_n                                ),
         .csr_mcountinhibit_we_i   ( core_i.cs_registers_i.mcountinhibit_we                               ),
         .csr_mhpmevent_q_i        ( core_i.cs_registers_i.mhpmevent_q                                    ),
         .csr_mhpmevent_n_i        ( core_i.cs_registers_i.mhpmevent_n                                    ),
         .csr_mhpmevent_we_i       ( core_i.cs_registers_i.mhpmevent_we                                   ),
         .csr_mscratch_q_i         ( core_i.cs_registers_i.mscratch_q                                     ),
         .csr_mscratch_n_i         ( core_i.cs_registers_i.mscratch_n                                     ),
         .csr_mscratch_we_i        ( core_i.cs_registers_i.mscratch_we                                    ),
         .csr_mepc_q_i             ( core_i.cs_registers_i.mepc_q                                         ),
         .csr_mepc_n_i             ( core_i.cs_registers_i.mepc_n                                         ),
         .csr_mepc_we_i            ( core_i.cs_registers_i.mepc_we                                        ),
         .csr_mcause_q_i           ( core_i.cs_registers_i.mcause_q                                       ),
         .csr_mcause_n_i           ( core_i.cs_registers_i.mcause_n                                       ),
         .csr_mcause_we_i          ( core_i.cs_registers_i.mcause_we                                      ),
         .csr_mip_i                ( core_i.cs_registers_i.mip_i                                          ),
         .csr_tdata1_n_i           ( core_i.cs_registers_i.tmatch_control_n                               ),
         .csr_tdata1_q_i           ( core_i.cs_registers_i.tmatch_control_q                               ),
         .csr_tdata1_we_i          ( core_i.cs_registers_i.tmatch_control_we                              ),
         .csr_tdata2_n_i           ( core_i.cs_registers_i.tmatch_value_n                                 ),
         .csr_tdata2_q_i           ( core_i.cs_registers_i.tmatch_value_q                                 ),
         .csr_tdata2_we_i          ( core_i.cs_registers_i.tmatch_value_we                                ),
         .csr_tinfo_i              ( core_i.cs_registers_i.tinfo_types                                    ),
         .csr_dcsr_q_i             ( core_i.cs_registers_i.dcsr_q                                         ),
         .csr_dcsr_n_i             ( core_i.cs_registers_i.dcsr_n                                         ),
         .csr_dcsr_we_i            ( core_i.cs_registers_i.dcsr_we                                        ),
         .csr_debug_csr_save_i     ( core_i.cs_registers_i.ctrl_fsm_i.debug_csr_save                      ),
         .csr_dpc_q_i              ( core_i.cs_registers_i.dpc_q                                          ),
         .csr_dpc_n_i              ( core_i.cs_registers_i.dpc_n                                          ),
         .csr_dpc_we_i             ( core_i.cs_registers_i.dpc_we                                         ),
         .csr_dscratch0_q_i        ( core_i.cs_registers_i.dscratch0_q                                    ),
         .csr_dscratch0_n_i        ( core_i.cs_registers_i.dscratch0_n                                    ),
         .csr_dscratch0_we_i       ( core_i.cs_registers_i.dscratch0_we                                   ),
         .csr_dscratch1_q_i        ( core_i.cs_registers_i.dscratch1_q                                    ),
         .csr_dscratch1_n_i        ( core_i.cs_registers_i.dscratch1_n                                    ),
         .csr_dscratch1_we_i       ( core_i.cs_registers_i.dscratch1_we                                   ),
         .csr_mhpmcounter_q_i      ( core_i.cs_registers_i.mhpmcounter_q                                  ),
         .csr_mvendorid_i          ( {MVENDORID_BANK, MVENDORID_OFFSET}                                   ),
         .csr_marchid_i            ( MARCHID                                                              ),
         .csr_mhartid_i            ( core_i.cs_registers_i.hart_id_i                                      )

`ifdef RISCV_FORMAL
         ,`RVFI_CONN
`endif
         );

<<<<<<< HEAD
`ifdef CV32E40P_APU_TRACE
    cv32e40x_apu_tracer apu_tracer_i(
      .clk_i        ( core_i.rst_ni                ),
      .rst_n        ( core_i.clk_i                 ),
      .hart_id_i    ( core_i.hart_id_i             ),
      .apu_valid_i  ( core_i.ex_stage_i.apu_valid  ),
      .apu_waddr_i  ( core_i.ex_stage_i.apu_waddr  ),
      .apu_result_i ( core_i.ex_stage_i.apu_result )
  );
`endif

=======
>>>>>>> da6fa2a7
`ifdef CV32E40X_TRACE_EXECUTION
    cv32e40x_tracer tracer_i( // todo: completely remove instane and file
      .clk_i          ( core_i.clk_i                                   ), // always-running clock for tracing
      .rst_n          ( core_i.rst_ni                                  ),

      .hart_id_i      ( core_i.hart_id_i                               ),

      .pc             ( core_i.id_stage_i.if_id_pipe_i.pc              ),
      .instr          ( core_i.id_stage_i.instr                        ),
      //.controller_state_i ( core_i.controller_i.controller_fsm_i.ctrl_fsm_cs            ),
      .compressed     ( core_i.id_stage_i.if_id_pipe_i.is_compressed   ),
      .id_valid       ( core_i.id_stage_i.id_valid                     ),
      .multi_cycle_id_stall (core_i.id_stage_i.multi_cycle_id_stall    ),
      .is_decoding    ( 1'b1/*core_i.is_decoding*/                             ), // TODO:OK: Hack/workaround to allow sims to run with new controller

      .is_illegal     ( core_i.id_stage_i.illegal_insn                            ),
      .trigger_match  ( core_i.debug_trigger_match_id                  ),
      .rs1_value      ( core_i.id_stage_i.operand_a_fw                 ),
      .rs2_value      ( core_i.id_stage_i.operand_b_fw                 ),
      .rs3_value      ( core_i.id_stage_i.operand_c                    ),
      .rs2_value_vec  ( core_i.id_stage_i.alu_operand_b                ),

      .rs1_is_fp('0),
      .rs2_is_fp('0),
      .rs3_is_fp('0),
      .rd_is_fp('0),

      .ex_valid       ( 1'b0/*core_i.ex_valid*/                             ),
      .ex_reg_addr    ( 5'b0                                        ),
      .ex_reg_we      ( 1'b0                                        ),
      .ex_reg_wdata   ( 32'b0                                       ),

      .ex_data_addr   ( core_i.data_addr_o                          ),
      .ex_data_req    ( core_i.data_req_o                           ),
      .ex_data_gnt    ( core_i.data_gnt_i                           ),
      .ex_data_we     ( core_i.data_we_o                            ),
      .ex_data_wdata  ( core_i.data_wdata_o                         ),
      .data_misaligned ( core_i.lsu_misaligned                      ),

      .ebrk_insn      ( core_i.id_stage_i.ebrk_insn                 ),
      .debug_mode     ( core_i.ctrl_fsm.debug_mode                  ),
      .ebrk_force_debug_mode ( 1'b0),//( core_i.controller_i.controller_fsm_i.ebrk_force_debug_mode ),

      .wb_bypass      ( 1'b0/*core_i.ex_stage_i.id_ex_pipe_i.branch_in_ex*/ ),

      .wb_valid       ( 1'b0/*core_i.wb_valid*/                             ),
      .wb_reg_addr    ( core_i.rf_waddr_wb                          ),
      .wb_reg_we      ( 1'b0/*core_i.rf_we_wb*/                             ),
      .wb_reg_wdata   ( core_i.rf_wdata_wb                          ),

      .imm_u_type     ( core_i.id_stage_i.imm_u_type                ),
      .imm_uj_type    ( core_i.id_stage_i.imm_uj_type               ),
      .imm_i_type     ( core_i.id_stage_i.imm_i_type                ),
      .imm_z_type     ( core_i.id_stage_i.imm_z_type                ),
      .imm_s_type     ( core_i.id_stage_i.imm_s_type                ),
      .imm_sb_type    ( core_i.id_stage_i.imm_sb_type               ),
      .imm_clip_type  ( core_i.id_stage_i.instr[11:7]               )
    );
`endif

    // instantiate the core
    cv32e40x_core
        #(
          .NUM_MHPMCOUNTERS      ( NUM_MHPMCOUNTERS      ),
          .PMA_NUM_REGIONS       ( PMA_NUM_REGIONS       ),
          .PMA_CFG               ( PMA_CFG               ))
    core_i (.*);

endmodule<|MERGE_RESOLUTION|>--- conflicted
+++ resolved
@@ -275,10 +275,6 @@
          .lsu_addr_ex_i            ( core_i.load_store_unit_i.trans.addr                                  ),
          .lsu_wdata_ex_i           ( core_i.load_store_unit_i.trans.wdata                                 ),
          .lsu_misaligned_ex_i      ( core_i.load_store_unit_i.id_ex_pipe_i.lsu_misaligned                 ),
-<<<<<<< HEAD
-=======
-         .lsu_is_misaligned_ex_i   ( core_i.load_store_unit_i.lsu_misaligned_0_o                          ),
->>>>>>> da6fa2a7
 
          .rd_we_wb_i               ( core_i.wb_stage_i.rf_we_wb_o                                         ),
          .rd_addr_wb_i             ( core_i.wb_stage_i.rf_waddr_wb_o                                      ),
@@ -347,20 +343,6 @@
 `endif
          );
 
-<<<<<<< HEAD
-`ifdef CV32E40P_APU_TRACE
-    cv32e40x_apu_tracer apu_tracer_i(
-      .clk_i        ( core_i.rst_ni                ),
-      .rst_n        ( core_i.clk_i                 ),
-      .hart_id_i    ( core_i.hart_id_i             ),
-      .apu_valid_i  ( core_i.ex_stage_i.apu_valid  ),
-      .apu_waddr_i  ( core_i.ex_stage_i.apu_waddr  ),
-      .apu_result_i ( core_i.ex_stage_i.apu_result )
-  );
-`endif
-
-=======
->>>>>>> da6fa2a7
 `ifdef CV32E40X_TRACE_EXECUTION
     cv32e40x_tracer tracer_i( // todo: completely remove instane and file
       .clk_i          ( core_i.clk_i                                   ), // always-running clock for tracing
