// Copyright 2018 ETH Zurich and University of Bologna.
// Copyright and related rights are licensed under the Solderpad Hardware
// License, Version 0.51 (the "License"); you may not use this file except in
// compliance with the License.  You may obtain a copy of the License at
// http://solderpad.org/licenses/SHL-0.51. Unless required by applicable law
// or agreed to in writing, software, hardware and materials distributed under
// this License is distributed on an "AS IS" BASIS, WITHOUT WARRANTIES OR
// CONDITIONS OF ANY KIND, either express or implied. See the License for the
// specific language governing permissions and limitations under the License.

// Wrapper for a cv32e40x, containing cv32e40x and RVFI
// Contributors: Davide Schiavone <davide@openhwgroup.org>
//               Halfdan Bechmann <halfdan.behcmann@silabs.com>

`ifndef COREV_ASSERT_OFF
  `include "cv32e40x_alignment_buffer_sva.sv"
  `include "cv32e40x_controller_fsm_sva.sv"
  `include "cv32e40x_core_sva.sv"
  `include "cv32e40x_cs_registers_sva.sv"
  `include "cv32e40x_decoder_sva.sv"
  `include "cv32e40x_div_sva.sv"
  `include "cv32e40x_if_stage_sva.sv"
  `include "cv32e40x_id_stage_sva.sv"
  `include "cv32e40x_ex_stage_sva.sv"
  `include "cv32e40x_wb_stage_sva.sv"
  `include "cv32e40x_load_store_unit_sva.sv"
  `include "cv32e40x_write_buffer_sva.sv"
  `include "cv32e40x_lsu_response_filter_sva.sv"
  `include "cv32e40x_mpu_sva.sv"
  `include "cv32e40x_mult_sva.sv"
  `include "cv32e40x_prefetcher_sva.sv"
  `include "cv32e40x_prefetch_unit_sva.sv"
  `include "cv32e40x_sleep_unit_sva.sv"
  `include "cv32e40x_rvfi_sva.sv"
`endif

`include "cv32e40x_wrapper.vh"
`include "cv32e40x_core_log.sv"
`include "cv32e40x_dbg_helper.sv"

`ifdef RISCV_FORMAL
  `include "rvfi_macros.vh"
`endif

module cv32e40x_wrapper
  import cv32e40x_pkg::*;
#(
  parameter              LIB                          = 0,
  parameter rv32_e       RV32                         = RV32I,
  parameter bit          A_EXT                        = 0,
  parameter b_ext_e      B_EXT                        = B_NONE,
  parameter m_ext_e      M_EXT                        = M,
  parameter bit          X_EXT                        = 0,
  parameter int          X_NUM_RS                     = 2,
  parameter int          X_ID_WIDTH                   = 4,
  parameter int          X_MEM_WIDTH                  = 32,
  parameter int          X_RFR_WIDTH                  = 32,
  parameter int          X_RFW_WIDTH                  = 32,
  parameter logic [31:0] X_MISA                       = 32'h00000000,
  parameter logic [1:0]  X_ECS_XS                     = 2'b00,
  parameter bit          ZC_EXT                       = 0,
  parameter int          NUM_MHPMCOUNTERS             = 1,
  parameter bit          SMCLIC                       = 0,
  parameter int          SMCLIC_ID_WIDTH              = 5,
  parameter int          DBG_NUM_TRIGGERS             = 1,
  parameter int          PMA_NUM_REGIONS              = 0,
  parameter pma_cfg_t    PMA_CFG[PMA_NUM_REGIONS-1:0] = '{default:PMA_R_DEFAULT}
)
(
  // Clock and Reset
  input  logic        clk_i,
  input  logic        rst_ni,

  input  logic        scan_cg_en_i,                     // Enable all clock gates for testing

  // Core ID, Cluster ID, debug mode halt address and boot address are considered more or less static
  input  logic [31:0] boot_addr_i,
  input  logic [31:0] mtvec_addr_i,
  input  logic [31:0] dm_halt_addr_i,
  input  logic [31:0] mhartid_i,
  input  logic  [3:0] mimpid_patch_i,
  input  logic [31:0] dm_exception_addr_i,

  // Instruction memory interface
  output logic        instr_req_o,
  input  logic        instr_gnt_i,
  input  logic        instr_rvalid_i,
  output logic [31:0] instr_addr_o,
  output logic [1:0]  instr_memtype_o,
  output logic [2:0]  instr_prot_o,
  output logic        instr_dbg_o,
  input  logic [31:0] instr_rdata_i,
  input  logic        instr_err_i,

  // Data memory interface
  output logic        data_req_o,
  input  logic        data_gnt_i,
  input  logic        data_rvalid_i,
  output logic        data_we_o,
  output logic [3:0]  data_be_o,
  output logic [31:0] data_addr_o,
  output logic [1:0]  data_memtype_o,
  output logic [2:0]  data_prot_o,
  output logic        data_dbg_o,
  output logic [31:0] data_wdata_o,
  input  logic [31:0] data_rdata_i,
  input  logic        data_err_i,
  output logic [5:0]  data_atop_o,
  input  logic        data_exokay_i,

  // Cycle Count
  output logic [63:0] mcycle_o,

  // eXtension interface
  if_xif.cpu_compressed xif_compressed_if,
  if_xif.cpu_issue      xif_issue_if,
  if_xif.cpu_commit     xif_commit_if,
  if_xif.cpu_mem        xif_mem_if,
  if_xif.cpu_mem_result xif_mem_result_if,
  if_xif.cpu_result     xif_result_if,

  // Interrupt inputs
  input  logic [31:0] irq_i,                    // CLINT interrupts + CLINT extension interrupts

  // CLIC Interface
  input  logic                       clic_irq_i,
  input  logic [SMCLIC_ID_WIDTH-1:0] clic_irq_id_i,
  input  logic [ 7:0]                clic_irq_level_i,
  input  logic [ 1:0]                clic_irq_priv_i,
  input  logic                       clic_irq_shv_i,


  // Fencei flush handshake
  output logic        fencei_flush_req_o,
  input logic         fencei_flush_ack_i,
  // Debug Interface
  input  logic        debug_req_i,
  output logic        debug_havereset_o,
  output logic        debug_running_o,
  output logic        debug_halted_o,

  // CPU Control Signals
  input  logic        fetch_enable_i,
  output logic        core_sleep_o

`ifdef RISCV_FORMAL
  ,`RVFI_OUTPUTS
`endif
);


`ifndef COREV_ASSERT_OFF

  // RTL Assertions

  bind cv32e40x_if_stage:
    core_i.if_stage_i cv32e40x_if_stage_sva if_stage_sva
    (
      .m_c_obi_instr_if (core_i.m_c_obi_instr_if), // SVA monitor modport cannot connect to a master modport
      .*
    );

  bind cv32e40x_id_stage:
    core_i.id_stage_i cv32e40x_id_stage_sva id_stage_sva
    (
      .*
    );

  bind cv32e40x_ex_stage:
    core_i.ex_stage_i cv32e40x_ex_stage_sva #(.X_EXT(X_EXT)) ex_stage_sva
    (
      .*
    );

  bind cv32e40x_wb_stage:
    core_i.wb_stage_i cv32e40x_wb_stage_sva wb_stage_sva
    (
      .*
    );

  bind cv32e40x_id_stage:
    core_i.id_stage_i
    cv32e40x_dbg_helper
      dbg_help_i(.is_compressed (if_id_pipe_i.instr_meta.compressed),
                 .rf_re         (core_i.rf_re_id                   ),
                 .rf_raddr      (core_i.rf_raddr_id                ),
                 .rf_we         (core_i.id_stage_i.rf_we           ),
                 .rf_waddr      (core_i.id_stage_i.rf_waddr        ),
                 .illegal_insn  (core_i.id_stage_i.illegal_insn    ),
                 .*);

  generate
    if(M_EXT != M_NONE) begin: mul_sva
      bind cv32e40x_mult:
        core_i.ex_stage_i.mul.mult_i cv32e40x_mult_sva mult_sva (.*);
    end
  endgenerate

  bind cv32e40x_controller_fsm:
    core_i.controller_i.controller_fsm_i
      cv32e40x_controller_fsm_sva
        #(.X_EXT(X_EXT))
        controller_fsm_sva   (
                              .lsu_outstanding_cnt (core_i.load_store_unit_i.cnt_q),
                              .rf_we_wb_i          (core_i.wb_stage_i.rf_we_wb_o  ),
                              .csr_we_i            (core_i.cs_registers_i.csr_we_int  ),
                              .csr_illegal_i       (core_i.cs_registers_i.csr_illegal_o),
                              .xif_commit_kill     (core_i.xif_commit_if.commit.commit_kill),
                              .xif_commit_valid    (core_i.xif_commit_if.commit_valid),
                              .*);
  bind cv32e40x_cs_registers:        core_i.cs_registers_i              cv32e40x_cs_registers_sva  #(.SMCLIC(SMCLIC)) cs_registers_sva (.*);

  bind cv32e40x_load_store_unit:
    core_i.load_store_unit_i cv32e40x_load_store_unit_sva #(.DEPTH (DEPTH)) load_store_unit_sva (
      // The SVA's monitor modport can't connect to a master modport, so it is connected to the interface instance directly:
      .m_c_obi_data_if(core_i.m_c_obi_data_if),
      .ex_wb_pipe_i   (core_i.ex_wb_pipe),
      .*);

  bind cv32e40x_prefetch_unit:
    core_i.if_stage_i.prefetch_unit_i
      cv32e40x_prefetch_unit_sva
      #(.SMCLIC(SMCLIC))
      prefetch_unit_sva (.*);

  generate
    if(M_EXT == M) begin: div_sva
      bind cv32e40x_div:
        core_i.ex_stage_i.div.div_i cv32e40x_div_sva div_sva (.*);
    end
  endgenerate

  bind cv32e40x_alignment_buffer:
    core_i.if_stage_i.prefetch_unit_i.alignment_buffer_i
      cv32e40x_alignment_buffer_sva
        alignment_buffer_sva (.*);

  bind cv32e40x_prefetcher:
    core_i.if_stage_i.prefetch_unit_i.prefetcher_i
      cv32e40x_prefetcher_sva
        #(.SMCLIC(SMCLIC))
        prefetcher_sva (.*);

  bind cv32e40x_core:
    core_i cv32e40x_core_sva
      #(.A_EXT(A_EXT),
        .PMA_NUM_REGIONS(PMA_NUM_REGIONS),
        .SMCLIC(SMCLIC))
      core_sva (// probed cs_registers signals
                .cs_registers_mie_q               (core_i.cs_registers_i.mie_q),
                .cs_registers_mepc_n              (core_i.cs_registers_i.mepc_n),
                .cs_registers_mcause_q            (core_i.cs_registers_i.mcause_q),
                .cs_registers_mstatus_q           (core_i.cs_registers_i.mstatus_q),
                .cs_registers_csr_cause_i         (core_i.cs_registers_i.ctrl_fsm_i.csr_cause),
                .branch_taken_in_ex               (core_i.controller_i.controller_fsm_i.branch_taken_ex),
                .exc_cause                        (core_i.controller_i.controller_fsm_i.exc_cause),
                // probed controller signals
                .ctrl_fsm_ns                      (core_i.controller_i.controller_fsm_i.ctrl_fsm_ns),
                .ctrl_debug_mode_n                (core_i.controller_i.controller_fsm_i.debug_mode_n),
                .ctrl_pending_debug               (core_i.controller_i.controller_fsm_i.pending_debug),
                .ctrl_debug_allowed               (core_i.controller_i.controller_fsm_i.debug_allowed),
                .id_stage_multi_cycle_id_stall    (core_i.id_stage_i.multi_cycle_id_stall),

                .id_stage_id_valid                (core_i.id_stage_i.id_valid_o),
                .alu_op_a_mux_sel_id_i            (core_i.id_stage_i.alu_op_a_mux_sel),
                .alu_op_b_mux_sel_id_i            (core_i.id_stage_i.alu_op_b_mux_sel),
                .operand_a_id_i                   (core_i.id_stage_i.operand_a),
                .operand_b_id_i                   (core_i.id_stage_i.operand_b),
                .jalr_fw_id_i                     (core_i.id_stage_i.jalr_fw),
                .alu_en_id_i                      (core_i.id_stage_i.alu_en),
                .alu_jmpr_id_i                    (core_i.alu_jmpr_id),
                .irq_ack                          (core_i.irq_ack),
                .*);

  bind cv32e40x_sleep_unit:
    core_i.sleep_unit_i cv32e40x_sleep_unit_sva
      sleep_unit_sva (// probed id_stage_i.controller_i signals
                      .ctrl_fsm_cs (core_i.controller_i.controller_fsm_i.ctrl_fsm_cs),
                      .ctrl_fsm_ns (core_i.controller_i.controller_fsm_i.ctrl_fsm_ns),
                      .*);

  bind cv32e40x_decoder: core_i.id_stage_i.decoder_i cv32e40x_decoder_sva #(.A_EXT(A_EXT))
    decoder_sva(.clk   (core_i.id_stage_i.clk),
                .rst_n (core_i.id_stage_i.rst_n),
                .if_id_pipe (core_i.if_id_pipe),
                .*);

  // MPU assertions
  bind cv32e40x_mpu:
    core_i.if_stage_i.mpu_i
    cv32e40x_mpu_sva
      #(.PMA_NUM_REGIONS                        (PMA_NUM_REGIONS),
        .PMA_CFG                                (PMA_CFG),
        .IS_INSTR_SIDE                          (1))
  mpu_if_sva(.pma_addr                          (pma_i.trans_addr_i),
             .pma_cfg                           (pma_i.pma_cfg),
             .obi_memtype                       (core_i.instr_memtype_o),
             .obi_addr                          (core_i.instr_addr_o),
             .obi_req                           (core_i.instr_req_o),
             .obi_gnt                           (core_i.instr_gnt_i),
             .write_buffer_state                (cv32e40x_pkg::WBUF_EMPTY),
             .write_buffer_valid_o              ('0),
             .write_buffer_txn_bufferable       ('0),
             .write_buffer_txn_cacheable        ('0),
             .*);

  bind cv32e40x_mpu:
    core_i.load_store_unit_i.mpu_i
    cv32e40x_mpu_sva
      #(.PMA_NUM_REGIONS(PMA_NUM_REGIONS),
        .PMA_CFG(PMA_CFG),
        .IS_INSTR_SIDE(0))
  mpu_lsu_sva(.pma_addr(pma_i.trans_addr_i),
             .pma_cfg (pma_i.pma_cfg),
             .obi_memtype                       (core_i.data_memtype_o),
             .obi_addr                          (core_i.data_addr_o),
             .obi_req                           (core_i.data_req_o),
             .obi_gnt                           (core_i.data_gnt_i),
             .write_buffer_state                (core_i.load_store_unit_i.write_buffer_i.state),
             .write_buffer_valid_o              (core_i.load_store_unit_i.write_buffer_i.valid_o),
             .write_buffer_txn_bufferable       (core_i.load_store_unit_i.write_buffer_i.trans_o.memtype[0]),
             .write_buffer_txn_cacheable        (core_i.load_store_unit_i.write_buffer_i.trans_o.memtype[1]),
             .*);

  bind cv32e40x_lsu_response_filter :
    core_i.load_store_unit_i.response_filter_i
    cv32e40x_lsu_response_filter_sva #(.DEPTH(DEPTH))
      lsu_response_filter_sva (.*);

  bind cv32e40x_write_buffer:
    core_i.load_store_unit_i.write_buffer_i
    cv32e40x_write_buffer_sva
             #(.PMA_NUM_REGIONS(PMA_NUM_REGIONS),
               .PMA_CFG(PMA_CFG))
      write_buffer_sva(.*);

`ifndef FORMAL
  bind cv32e40x_rvfi:
    rvfi_i
    rvfi_sim_trace
      tracer_i(.*);
`endif

  bind cv32e40x_rvfi:
    rvfi_i
    cv32e40x_rvfi_sva
      #(.SMCLIC(SMCLIC))
      rvfi_sva(.irq_ack(core_i.irq_ack),
               .dbg_ack(core_i.dbg_ack),
               .ebreak_in_wb_i(core_i.controller_i.controller_fsm_i.ebreak_in_wb),
               .mtvec_addr_i(core_i.mtvec_addr),
               .*);

`endif //  `ifndef COREV_ASSERT_OFF

    cv32e40x_core_log
     #(
          .NUM_MHPMCOUNTERS      ( NUM_MHPMCOUNTERS      ))
    core_log_i(
          .clk_i              ( core_i.id_stage_i.clk              ),
          .ex_wb_pipe_i       ( core_i.ex_wb_pipe                  ),
          .mhartid_i          ( core_i.mhartid_i                   )

      );

    cv32e40x_rvfi
      #(.SMCLIC(SMCLIC))
      rvfi_i
        (.clk_i                    ( clk_i                                                                ),
         .rst_ni                   ( rst_ni                                                               ),

         .if_valid_i               ( core_i.if_stage_i.if_valid_o                                         ),
         .id_valid_i               ( core_i.id_stage_i.id_valid_o                                         ),
         .id_ready_i               ( core_i.id_stage_i.id_ready_o                                         ),

         .wb_valid_i               ( core_i.wb_stage_i.wb_valid_o                                         ),
         .wb_ready_i               ( core_i.wb_stage_i.wb_ready_o                                         ),
         .instr_rdata_wb_i         ( core_i.wb_stage_i.ex_wb_pipe_i.instr.bus_resp.rdata                  ),
         .csr_en_wb_i              ( core_i.wb_stage_i.ex_wb_pipe_i.csr_en                                ),
         .sys_wfi_insn_wb_i        ( core_i.wb_stage_i.ex_wb_pipe_i.sys_wfi_insn                          ),
         .ebreak_in_wb_i           ( core_i.controller_i.controller_fsm_i.ebreak_in_wb                    ),
         .sys_en_wb_i              ( core_i.wb_stage_i.ex_wb_pipe_i.sys_en                                ),

         .rs1_addr_id_i            ( core_i.register_file_wrapper_i.raddr_i[0]                            ),
         .rs2_addr_id_i            ( core_i.register_file_wrapper_i.raddr_i[1]                            ),
         .operand_a_fw_id_i        ( core_i.id_stage_i.operand_a_fw                                       ),
         .operand_b_fw_id_i        ( core_i.id_stage_i.operand_b_fw                                       ),

         .pc_if_i                  ( core_i.if_stage_i.pc_if_o                                            ),
         .pc_id_i                  ( core_i.id_stage_i.if_id_pipe_i.pc                                    ),
         .last_op_if_i             ( core_i.if_stage_i.last_op                                            ),
         .pc_wb_i                  ( core_i.wb_stage_i.ex_wb_pipe_i.pc                                    ),
         .sys_mret_id_i            ( core_i.controller_i.controller_fsm_i.sys_mret_id_i                   ),
         .jump_in_id_i             ( core_i.controller_i.controller_fsm_i.jump_in_id                      ),
         .jump_target_id_i         ( core_i.id_stage_i.jmp_target_o                                       ),
         .is_compressed_id_i       ( core_i.id_stage_i.if_id_pipe_i.instr_meta.compressed                 ),

         .lsu_en_id_i              ( core_i.id_stage_i.lsu_en                                             ),
         .lsu_size_id_i            ( core_i.id_stage_i.lsu_size                                           ),
         .lsu_we_id_i              ( core_i.id_stage_i.lsu_we                                             ),

         .branch_in_ex_i           ( core_i.controller_i.controller_fsm_i.branch_in_ex                    ),
         .branch_decision_ex_i     ( core_i.ex_stage_i.branch_decision_o                                  ),
         .dret_in_ex_i             ( core_i.ex_stage_i.id_ex_pipe_i.sys_dret_insn                         ),
         .lsu_en_ex_i              ( core_i.ex_stage_i.id_ex_pipe_i.lsu_en                                ),

         .instr_pmp_err_if_i       ( 1'b0                          /* PMP not implemented in cv32e40x */  ),
         .lsu_pmp_err_ex_i         ( 1'b0                          /* PMP not implemented in cv32e40x */  ),
         .lsu_pma_err_atomic_ex_i  ( core_i.load_store_unit_i.mpu_i.pma_i.atomic_access_i && // Todo: Consider making this a signal in the pma
                                    !core_i.load_store_unit_i.mpu_i.pma_i.pma_cfg_atomic                 ),

         .ex_ready_i               ( core_i.ex_stage_i.ex_ready_o                                         ),
         .ex_valid_i               ( core_i.ex_stage_i.ex_valid_o                                         ),

         .branch_target_ex_i       ( core_i.if_stage_i.branch_target_ex_i                                 ),

         .data_addr_ex_i           ( core_i.data_addr_o                                                   ),
         .data_wdata_ex_i          ( core_i.data_wdata_o                                                  ),
         .lsu_split_q_ex_i         ( core_i.load_store_unit_i.split_q                                     ),

         .rf_re_id_i               ( core_i.id_stage_i.rf_re_o                                            ),
         .rf_we_wb_i               ( core_i.wb_stage_i.rf_we_wb_o                                         ),
         .rf_addr_wb_i             ( core_i.wb_stage_i.rf_waddr_wb_o                                      ),
         .rf_wdata_wb_i            ( core_i.wb_stage_i.rf_wdata_wb_o                                      ),
         .lsu_rdata_wb_i           ( core_i.load_store_unit_i.lsu_rdata_1_o                               ),
<<<<<<< HEAD
         .last_op_wb_i             ( core_i.wb_stage_i.ex_wb_pipe_i.last_op                               ),
=======
         .last_op_wb_i             ( core_i.wb_stage_i.last_op_o                                          ),
>>>>>>> 285a5ad2

         .branch_addr_n_i          ( core_i.if_stage_i.branch_addr_n                                      ),

         .priv_lvl_i               ( PRIV_LVL_M                       /* Not implemented in cv32e40x */   ),
         .ctrl_fsm_i               ( core_i.ctrl_fsm                                                      ),
         .ctrl_fsm_cs_i            ( core_i.controller_i.controller_fsm_i.ctrl_fsm_cs                     ),
         .ctrl_fsm_ns_i            ( core_i.controller_i.controller_fsm_i.ctrl_fsm_ns                     ),
         .pending_single_step_i    ( core_i.controller_i.controller_fsm_i.pending_single_step             ),
         .single_step_allowed_i    ( core_i.controller_i.controller_fsm_i.single_step_allowed             ),
         .nmi_pending_i            ( core_i.controller_i.controller_fsm_i.nmi_pending_q                   ),
         .nmi_is_store_i           ( core_i.controller_i.controller_fsm_i.nmi_is_store_q                  ),
         .pending_debug_i          ( core_i.controller_i.controller_fsm_i.pending_debug                   ),
         .debug_mode_q_i           ( core_i.controller_i.controller_fsm_i.debug_mode_q                    ),
         .irq_i                    ( core_i.irq_i & IRQ_MASK                                              ),
         .irq_wu_ctrl_i            ( core_i.irq_wu_ctrl                                                   ),
         .irq_id_ctrl_i            ( core_i.irq_id_ctrl                                                   ),
         // CSRs
         .csr_jvt_n_i              ( core_i.cs_registers_i.jvt_n                                          ),
         .csr_jvt_q_i              ( core_i.cs_registers_i.jvt_q                                          ),
         .csr_jvt_we_i             ( core_i.cs_registers_i.jvt_we                                         ),
         .csr_mstatus_n_i          ( core_i.cs_registers_i.mstatus_n                                      ),
         .csr_mstatus_q_i          ( core_i.cs_registers_i.mstatus_q                                      ),
         .csr_mstatus_we_i         ( core_i.cs_registers_i.mstatus_we                                     ),
         .csr_misa_n_i             ( core_i.cs_registers_i.MISA_VALUE                                     ), // WARL
         .csr_misa_q_i             ( core_i.cs_registers_i.MISA_VALUE                                     ),
         .csr_misa_we_i            ( core_i.cs_registers_i.csr_we_int &&
                                     (core_i.cs_registers_i.csr_waddr == CSR_MISA)                        ),
         .csr_mie_q_i              ( core_i.cs_registers_i.mie_q                                          ),
         .csr_mie_n_i              ( core_i.cs_registers_i.mie_n                                          ),
         .csr_mie_we_i             ( core_i.cs_registers_i.mie_we                                         ),
         .csr_mtvec_n_i            ( core_i.cs_registers_i.mtvec_n                                        ),
         .csr_mtvec_q_i            ( core_i.cs_registers_i.mtvec_q                                        ),
         .csr_mtvec_we_i           ( core_i.cs_registers_i.mtvec_we                                       ),
         .csr_mtvt_n_i             ( core_i.cs_registers_i.mtvt_n                                         ),
         .csr_mtvt_q_i             ( core_i.cs_registers_i.mtvt_q                                         ),
         .csr_mtvt_we_i            ( core_i.cs_registers_i.mtvt_we                                        ),
         .csr_mcountinhibit_q_i    ( core_i.cs_registers_i.mcountinhibit_q                                ),
         .csr_mcountinhibit_n_i    ( core_i.cs_registers_i.mcountinhibit_n                                ),
         .csr_mcountinhibit_we_i   ( core_i.cs_registers_i.mcountinhibit_we                               ),
         .csr_mhpmevent_q_i        ( core_i.cs_registers_i.mhpmevent_q                                    ),
         .csr_mhpmevent_n_i        ( core_i.cs_registers_i.mhpmevent_n                                    ),
         .csr_mhpmevent_we_i       ( {31'h0, core_i.cs_registers_i.mhpmevent_we} << // todo:ok: Add write enable for each register
                                     core_i.cs_registers_i.csr_waddr[4:0] ),
         .csr_mscratch_q_i         ( core_i.cs_registers_i.mscratch_q                                     ),
         .csr_mscratch_n_i         ( core_i.cs_registers_i.mscratch_n                                     ),
         .csr_mscratch_we_i        ( core_i.cs_registers_i.mscratch_we                                    ),
         .csr_mepc_q_i             ( core_i.cs_registers_i.mepc_q                                         ),
         .csr_mepc_n_i             ( core_i.cs_registers_i.mepc_n                                         ),
         .csr_mepc_we_i            ( core_i.cs_registers_i.mepc_we                                        ),
         .csr_mcause_q_i           ( core_i.cs_registers_i.mcause_q                                       ),
         .csr_mcause_n_i           ( core_i.cs_registers_i.mcause_n                                       ),
         .csr_mcause_we_i          ( core_i.cs_registers_i.mcause_we                                      ),
         .csr_mip_n_i              ( core_i.cs_registers_i.mip_i                                          ),
         .csr_mip_q_i              ( core_i.cs_registers_i.mip_i                                          ),
         .csr_mip_we_i             ( core_i.cs_registers_i.csr_we_int &&
                                     (core_i.cs_registers_i.csr_waddr == CSR_MIP)                         ),
         .csr_mnxti_n_i            ( '0/*todo: handle mnxti and rvfi*/                                    ),
         .csr_mnxti_q_i            ( '0/*todo: handle mnxti and rvfi*/                                    ),
         .csr_mnxti_we_i           ( core_i.cs_registers_i.mnxti_we                                       ),
         .csr_mintstatus_n_i       ( core_i.cs_registers_i.mintstatus_n                                   ),
         .csr_mintstatus_q_i       ( core_i.cs_registers_i.mintstatus_q                                   ),
         .csr_mintstatus_we_i      ( core_i.cs_registers_i.mintstatus_we                                  ),
         .csr_mintthresh_n_i       ( core_i.cs_registers_i.mintthresh_n                                   ),
         .csr_mintthresh_q_i       ( core_i.cs_registers_i.mintthresh_q                                   ),
         .csr_mintthresh_we_i      ( core_i.cs_registers_i.mintthresh_we                                  ),
         .csr_mscratchcsw_n_i      ( core_i.cs_registers_i.mscratchcsw_n                                  ),
         .csr_mscratchcsw_q_i      ( core_i.cs_registers_i.mscratchcsw_q                                  ),
         .csr_mscratchcsw_we_i     ( core_i.cs_registers_i.mscratchcsw_we                                 ),
         .csr_mscratchcswl_n_i     ( core_i.cs_registers_i.mscratchcswl_n                                 ),
         .csr_mscratchcswl_q_i     ( core_i.cs_registers_i.mscratchcswl_q                                 ),
         .csr_mscratchcswl_we_i    ( core_i.cs_registers_i.mscratchcswl_we                                ),
         .csr_mclicbase_n_i        ( core_i.cs_registers_i.mclicbase_n                                    ),
         .csr_mclicbase_q_i        ( core_i.cs_registers_i.mclicbase_q                                    ),
         .csr_mclicbase_we_i       ( core_i.cs_registers_i.mclicbase_we                                   ),
         .csr_tdata1_n_i           ( core_i.cs_registers_i.tmatch_control_n                               ), // todo:ok:rename in RTL to use official CSR names from priv spec
         .csr_tdata1_q_i           ( core_i.cs_registers_i.tmatch_control_q                               ),
         .csr_tdata1_we_i          ( core_i.cs_registers_i.tmatch_control_we                              ),
         .csr_tdata2_n_i           ( core_i.cs_registers_i.tmatch_value_n                                 ), // todo:ok:rename in RTL to use official CSR names from priv spec
         .csr_tdata2_q_i           ( core_i.cs_registers_i.tmatch_value_q                                 ),
         .csr_tdata2_we_i          ( core_i.cs_registers_i.tmatch_value_we                                ),
         .csr_tinfo_n_i            ( {16'h0, core_i.cs_registers_i.tinfo_types}                           ),
         .csr_tinfo_q_i            ( {16'h0, core_i.cs_registers_i.tinfo_types}                           ),
         .csr_tinfo_we_i           ( core_i.cs_registers_i.csr_we_int &&
                                     (core_i.cs_registers_i.csr_waddr == CSR_TINFO)                       ),
         .csr_dcsr_q_i             ( core_i.cs_registers_i.dcsr_rdata                                     ),
         .csr_dcsr_n_i             ( core_i.cs_registers_i.dcsr_n                                         ),
         .csr_dcsr_we_i            ( core_i.cs_registers_i.dcsr_we                                        ),
         .csr_dpc_q_i              ( core_i.cs_registers_i.dpc_q                                          ),
         .csr_dpc_n_i              ( core_i.cs_registers_i.dpc_n                                          ),
         .csr_dpc_we_i             ( core_i.cs_registers_i.dpc_we                                         ),
         .csr_dscratch0_q_i        ( core_i.cs_registers_i.dscratch0_q                                    ),
         .csr_dscratch0_n_i        ( core_i.cs_registers_i.dscratch0_n                                    ),
         .csr_dscratch0_we_i       ( core_i.cs_registers_i.dscratch0_we                                   ),
         .csr_dscratch1_q_i        ( core_i.cs_registers_i.dscratch1_q                                    ),
         .csr_dscratch1_n_i        ( core_i.cs_registers_i.dscratch1_n                                    ),
         .csr_dscratch1_we_i       ( core_i.cs_registers_i.dscratch1_we                                   ),
         .csr_mhpmcounter_n_i      ( core_i.cs_registers_i.mhpmcounter_n                                  ),
         .csr_mhpmcounter_q_i      ( core_i.cs_registers_i.mhpmcounter_q                                  ),
         .csr_mhpmcounter_we_i     ( core_i.cs_registers_i.mhpmcounter_we                                 ),
         .csr_mvendorid_i          ( {MVENDORID_BANK, MVENDORID_OFFSET}                                   ),
         .csr_marchid_i            ( MARCHID                                                              ),
         .csr_mhartid_i            ( core_i.cs_registers_i.mhartid_i                                      ),
         .csr_mimpid_i             ( core_i.cs_registers_i.mimpid                                         ),
         // TODO Tie relevant signals below to RTL
         .csr_mstatush_n_i         ( '0                                                                   ),
         .csr_mstatush_q_i         ( '0                                                                   ),
         .csr_mstatush_we_i        ( '0                                                                   ),
         .csr_tcontrol_n_i         ( '0                                                                   ),
         .csr_tcontrol_q_i         ( '0                                                                   ),
         .csr_tcontrol_we_i        ( '0                                                                   ),
         .csr_mcounteren_n_i       ( '0                                    /* Not supported in cv32e40x*/ ),
         .csr_mcounteren_q_i       ( '0                                    /* Not supported in cv32e40x*/ ),
         .csr_mcounteren_we_i      ( '0                                    /* Not supported in cv32e40x*/ ),
         .csr_pmpcfg_n_i           ( '{16{8'h0}}                           /* Not supported in cv32e40x*/ ),
         .csr_pmpcfg_q_i           ( '{16{8'h0}}                           /* Not supported in cv32e40x*/ ),
         .csr_pmpcfg_we_i          ( '0                                    /* Not supported in cv32e40x*/ ),
         .csr_pmpaddr_n_i          ( '0                                    /* Not supported in cv32e40x*/ ),
         .csr_pmpaddr_q_i          ( '{16{32'h0}}                          /* Not supported in cv32e40x*/ ),
         .csr_pmpaddr_we_i         ( '0                                    /* Not supported in cv32e40x*/ ),
         .csr_mseccfg_n_i          ( '0                                    /* Not supported in cv32e40x*/ ),
         .csr_mseccfg_q_i          ( '0                                    /* Not supported in cv32e40x*/ ),
         .csr_mseccfg_we_i         ( '0                                    /* Not supported in cv32e40x*/ ),
         .csr_mseccfgh_n_i         ( '0                                    /* Not supported in cv32e40x*/ ),
         .csr_mseccfgh_q_i         ( '0                                    /* Not supported in cv32e40x*/ ),
         .csr_mseccfgh_we_i        ( '0                                    /* Not supported in cv32e40x*/ ),
         .csr_mconfigptr_n_i       ( '0                                                                   ),
         .csr_mconfigptr_q_i       ( '0                                                                   ),
         .csr_mconfigptr_we_i      ( '0                                                                   )


`ifdef RISCV_FORMAL
         ,`RVFI_CONN
`else
         ,`RVFI_TIEOFF
`endif
         );


    // instantiate the core
    cv32e40x_core
        #(
          .LIB                   ( LIB                   ),
          .RV32                  ( RV32                  ),
          .A_EXT                 ( A_EXT                 ),
          .B_EXT                 ( B_EXT                 ),
          .M_EXT                 ( M_EXT                 ),
          .X_EXT                 ( X_EXT                 ),
          .X_NUM_RS              ( X_NUM_RS              ),
          .X_ID_WIDTH            ( X_ID_WIDTH            ),
          .X_MEM_WIDTH           ( X_MEM_WIDTH           ),
          .X_RFR_WIDTH           ( X_RFR_WIDTH           ),
          .X_RFW_WIDTH           ( X_RFW_WIDTH           ),
          .X_MISA                ( X_MISA                ),
          .X_ECS_XS              ( X_ECS_XS              ),
          .ZC_EXT                ( ZC_EXT                ),
          .NUM_MHPMCOUNTERS      ( NUM_MHPMCOUNTERS      ),
          .SMCLIC                ( SMCLIC                ),
          .SMCLIC_ID_WIDTH       ( SMCLIC_ID_WIDTH       ),
          .DBG_NUM_TRIGGERS      ( DBG_NUM_TRIGGERS      ),
          .PMA_NUM_REGIONS       ( PMA_NUM_REGIONS       ),
          .PMA_CFG               ( PMA_CFG               ))
    core_i (
            .xif_compressed_if(xif_compressed_if),
            .xif_issue_if(xif_issue_if),
            .xif_commit_if(xif_commit_if),
            .xif_mem_if(xif_mem_if),
            .xif_mem_result_if(xif_mem_result_if),
            .xif_result_if(xif_result_if),
            .*);

endmodule<|MERGE_RESOLUTION|>--- conflicted
+++ resolved
@@ -423,11 +423,7 @@
          .rf_addr_wb_i             ( core_i.wb_stage_i.rf_waddr_wb_o                                      ),
          .rf_wdata_wb_i            ( core_i.wb_stage_i.rf_wdata_wb_o                                      ),
          .lsu_rdata_wb_i           ( core_i.load_store_unit_i.lsu_rdata_1_o                               ),
-<<<<<<< HEAD
-         .last_op_wb_i             ( core_i.wb_stage_i.ex_wb_pipe_i.last_op                               ),
-=======
          .last_op_wb_i             ( core_i.wb_stage_i.last_op_o                                          ),
->>>>>>> 285a5ad2
 
          .branch_addr_n_i          ( core_i.if_stage_i.branch_addr_n                                      ),
 
