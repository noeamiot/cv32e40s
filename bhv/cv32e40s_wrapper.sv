// Copyright 2018 ETH Zurich and University of Bologna.
// Copyright and related rights are licensed under the Solderpad Hardware
// License, Version 0.51 (the "License"); you may not use this file except in
// compliance with the License.  You may obtain a copy of the License at
// http://solderpad.org/licenses/SHL-0.51. Unless required by applicable law
// or agreed to in writing, software, hardware and materials distributed under
// this License is distributed on an "AS IS" BASIS, WITHOUT WARRANTIES OR
// CONDITIONS OF ANY KIND, either express or implied. See the License for the
// specific language governing permissions and limitations under the License.

// Wrapper for a cv32e40s, containing cv32e40s and RVFI
// Contributors: Davide Schiavone <davide@openhwgroup.org>
//               Halfdan Bechmann <halfdan.behcmann@silabs.com>

`ifndef COREV_ASSERT_OFF
  `include "cv32e40s_alignment_buffer_sva.sv"
  `include "cv32e40s_controller_fsm_sva.sv"
  `include "cv32e40s_core_sva.sv"
  `include "cv32e40s_cs_registers_sva.sv"
  `include "cv32e40s_decoder_sva.sv"
  `include "cv32e40s_div_sva.sv"
  `include "cv32e40s_dummy_instr_sva.sv"
  `include "cv32e40s_if_stage_sva.sv"
  `include "cv32e40s_id_stage_sva.sv"
  `include "cv32e40s_ex_stage_sva.sv"
  `include "cv32e40s_wb_stage_sva.sv"
  `include "cv32e40s_load_store_unit_sva.sv"
  `include "cv32e40s_write_buffer_sva.sv"
  `include "cv32e40s_lsu_response_filter_sva.sv"
  `include "cv32e40s_mpu_sva.sv"
  `include "cv32e40s_mult_sva.sv"
  `include "cv32e40s_prefetcher_sva.sv"
  `include "cv32e40s_prefetch_unit_sva.sv"
  `include "cv32e40s_sleep_unit_sva.sv"
  `include "cv32e40s_rvfi_sva.sv"
<<<<<<< HEAD
  `include "cv32e40s_pc_check_sva.sv"
=======
  `include "cv32e40s_param_sva.sv"
>>>>>>> 6a23a1f2
`endif

`include "cv32e40s_wrapper.vh"
`include "cv32e40s_core_log.sv"
`include "cv32e40s_dbg_helper.sv"

`ifdef RISCV_FORMAL
  `include "rvfi_macros.vh"
`endif

module cv32e40s_wrapper
  import cv32e40s_pkg::*;
#(
  parameter              LIB                          = 0,
  parameter rv32_e       RV32                         = RV32I,
  parameter b_ext_e      B_EXT                        = B_NONE,
  parameter m_ext_e      M_EXT                        = M,
  parameter bit          ZC_EXT                       = 0,
  parameter int          PMP_GRANULARITY              = 0,
  parameter int          PMP_NUM_REGIONS              = 0,
  parameter pmpncfg_t    PMP_PMPNCFG_RV[PMP_NUM_REGIONS-1:0] = '{default:PMPNCFG_DEFAULT},
  parameter [31:0]       PMP_PMPADDR_RV[PMP_NUM_REGIONS-1:0] = '{default:32'h0},
  parameter mseccfg_t    PMP_MSECCFG_RV                      = MSECCFG_DEFAULT,
  parameter bit          SMCLIC                       = 0,
  parameter int          SMCLIC_ID_WIDTH              = 6,
  parameter int          DBG_NUM_TRIGGERS             = 1,
  parameter int          PMA_NUM_REGIONS              = 0,
  parameter pma_region_t PMA_CFG[PMA_NUM_REGIONS-1:0] = '{default:PMA_R_DEFAULT}
)
(
  // Clock and Reset
  input  logic        clk_i,
  input  logic        rst_ni,

  input  logic        scan_cg_en_i,                     // Enable all clock gates for testing

  // Core ID, Cluster ID, debug mode halt address and boot address are considered more or less static
  input  logic [31:0] boot_addr_i,
  input  logic [31:0] mtvec_addr_i,
  input  logic [31:0] dm_halt_addr_i,
  input  logic [31:0] mhartid_i,
  input  logic [31:0] mimpid_i,
  input  logic [31:0] dm_exception_addr_i,
  input  logic [31:0] nmi_addr_i,

  // Instruction memory interface
  output logic        instr_req_o,
  output logic        instr_reqpar_o,
  input  logic        instr_gnt_i,
  input  logic        instr_gntpar_i,
  input  logic        instr_rvalid_i,
  input  logic        instr_rvalidpar_i,
  output logic [31:0] instr_addr_o,
  output logic [4:0]  instr_achk_o,
  output logic [1:0]  instr_memtype_o,
  output logic [2:0]  instr_prot_o,
  output logic        instr_dbg_o,
  input  logic [31:0] instr_rdata_i,
  input  logic [4:0]  instr_rchk_i,
  input  logic        instr_err_i,

  // Data memory interface
  output logic        data_req_o,
  output logic        data_reqpar_o,
  input  logic        data_gnt_i,
  input  logic        data_gntpar_i,
  input  logic        data_rvalid_i,
  input  logic        data_rvalidpar_i,
  output logic        data_we_o,
  output logic [3:0]  data_be_o,
  output logic [31:0] data_addr_o,
  output logic [9:0]  data_achk_o,
  output logic [1:0]  data_memtype_o,
  output logic [2:0]  data_prot_o,
  output logic        data_dbg_o,
  output logic [31:0] data_wdata_o,
  input  logic [31:0] data_rdata_i,
  input  logic [4:0]  data_rchk_i,
  input  logic        data_err_i,

  // Cycle Count
  output logic [63:0] mcycle_o,

  // Interrupt inputs
  input  logic [31:0] irq_i,                    // CLINT interrupts + CLINT extension interrupts

  // CLIC Interface
  input  logic                       clic_irq_i,
  input  logic [SMCLIC_ID_WIDTH-1:0] clic_irq_id_i,
  input  logic [ 7:0]                clic_irq_il_i,
  input  logic [ 1:0]                clic_irq_priv_i,
  input  logic                       clic_irq_hv_i,
  output logic [SMCLIC_ID_WIDTH-1:0] clic_irq_id_o,
  output logic                       clic_irq_mode_o,
  output logic                       clic_irq_exit_o,

  // Fencei flush handshake
  output logic        fencei_flush_req_o,
  input  logic        fencei_flush_ack_i,

  // Security Alerts
  output logic        alert_minor_o,
  output logic        alert_major_o,

  // Debug Interface
  input  logic        debug_req_i,
  output logic        debug_havereset_o,
  output logic        debug_running_o,
  output logic        debug_halted_o,

  // CPU Control Signals
  input  logic        fetch_enable_i,
  output logic        core_sleep_o

`ifdef RISCV_FORMAL
  ,`RVFI_OUTPUTS
`endif
);


`ifndef COREV_ASSERT_OFF

  // RTL Assertions

  bind cv32e40s_core: core_i cv32e40s_param_sva
    #(
      .PMP_NUM_REGIONS (PMP_NUM_REGIONS  ),
      .PMP_PMPNCFG_RV  (PMP_PMPNCFG_RV   ),
      .PMP_PMPADDR_RV  (PMP_PMPADDR_RV   ),
      .PMP_MSECCFG_RV  (PMP_MSECCFG_RV   )
      )
  param_sva(.*);


  bind cv32e40s_if_stage:
    core_i.if_stage_i cv32e40s_if_stage_sva if_stage_sva
    (
      .m_c_obi_instr_if (core_i.m_c_obi_instr_if), // SVA monitor modport cannot connect to a master modport
      .*
    );

  bind cv32e40s_pc_check:
    core_i.if_stage_i.pc_check_i cv32e40s_pc_check_sva pc_check_sva
    (
      .*
    );

  generate
    if (SECURE) begin
      bind cv32e40s_dummy_instr :
        core_i.if_stage_i.gen_dummy_instr.dummy_instr_i cv32e40s_dummy_instr_sva
      dummy_instr_sva
    (
      .*
    );
    end
  endgenerate

  bind cv32e40s_id_stage:
    core_i.id_stage_i cv32e40s_id_stage_sva id_stage_sva
    (
      .ex_wb_pipe      (core_i.ex_wb_pipe),
      .*
    );

  bind cv32e40s_ex_stage:
    core_i.ex_stage_i cv32e40s_ex_stage_sva ex_stage_sva
    (
      .*
    );

  bind cv32e40s_wb_stage:
    core_i.wb_stage_i cv32e40s_wb_stage_sva wb_stage_sva
    (
      .*
    );

  bind cv32e40s_id_stage:
    core_i.id_stage_i
    cv32e40s_dbg_helper
      dbg_help_i(.is_compressed (if_id_pipe_i.instr_meta.compressed),
                 .rf_re         (core_i.rf_re_id                   ),
                 .rf_raddr      (core_i.rf_raddr_id                ),
                 .rf_we         (core_i.id_stage_i.rf_we           ),
                 .rf_waddr      (core_i.id_stage_i.rf_waddr        ),
                 .illegal_insn  (core_i.id_stage_i.illegal_insn    ),
                 .*);

  generate
    if(M_EXT != M_NONE) begin: mul_sva
      bind cv32e40s_mult:
        core_i.ex_stage_i.mul.mult_i cv32e40s_mult_sva mult_sva (.*);
    end
  endgenerate

  bind cv32e40s_controller_fsm:
    core_i.controller_i.controller_fsm_i
      cv32e40s_controller_fsm_sva
        controller_fsm_sva   (
                              .lsu_outstanding_cnt (core_i.load_store_unit_i.cnt_q),
                              .rf_we_wb_i          (core_i.wb_stage_i.rf_we_wb_o  ),
                              .csr_we_i            (core_i.cs_registers_i.csr_we_int  ),
                              .mstatus_i           (core_i.mstatus),
                              .priv_lvl_i          (core_i.priv_lvl),
                              .priv_lvl_n          (core_i.cs_registers_i.priv_lvl_n),
                              .sys_en_id_i         (core_i.id_stage_i.sys_en),
                              .sys_wfi_insn_id_i   (core_i.id_stage_i.sys_wfi_insn),
                              .sys_mret_insn_id_i  (core_i.id_stage_i.sys_mret_insn),
                              .id_valid_i          (core_i.id_stage_i.id_valid_o),
                              .csr_illegal_i       (core_i.cs_registers_i.csr_illegal_o),
                              .xif_commit_kill     (1'b0), // todo: remove xif remains
                              .xif_commit_valid    (1'b0), // todo: remove xif remains

                              .last_op_id_i        (core_i.controller_i.last_op_id_i),
                              .lsu_trans_valid     (core_i.load_store_unit_i.trans_valid),
                              .*);
  bind cv32e40s_cs_registers:        core_i.cs_registers_i              cv32e40s_cs_registers_sva cs_registers_sva (.*);

  bind cv32e40s_load_store_unit:
    core_i.load_store_unit_i cv32e40s_load_store_unit_sva #(.DEPTH (DEPTH)) load_store_unit_sva (
      // The SVA's monitor modport can't connect to a master modport, so it is connected to the interface instance directly:
      .m_c_obi_data_if(core_i.m_c_obi_data_if),
      .ex_wb_pipe_i   (core_i.ex_wb_pipe),
      .*);

  bind cv32e40s_prefetch_unit:
    core_i.if_stage_i.prefetch_unit_i cv32e40s_prefetch_unit_sva prefetch_unit_sva (.*);

  generate
    if(M_EXT == M) begin: div_sva
      bind cv32e40s_div:
        core_i.ex_stage_i.div.div_i cv32e40s_div_sva div_sva (.*);
    end
  endgenerate

  bind cv32e40s_alignment_buffer:
    core_i.if_stage_i.prefetch_unit_i.alignment_buffer_i
      cv32e40s_alignment_buffer_sva
        alignment_buffer_sva (.*);

  bind cv32e40s_prefetcher:
    core_i.if_stage_i.prefetch_unit_i.prefetcher_i
      cv32e40s_prefetcher_sva
        prefetcher_sva (.*);

  bind cv32e40s_core:
    core_i cv32e40s_core_sva
      #(.PMA_NUM_REGIONS(PMA_NUM_REGIONS))
      core_sva (// probed cs_registers signals
                .cs_registers_mie_q               (core_i.cs_registers_i.mie_q),
                .cs_registers_mepc_n              (core_i.cs_registers_i.mepc_n),
                .cs_registers_mcause_q            (core_i.cs_registers_i.mcause_q),
                .cs_registers_mstatus_q           (core_i.cs_registers_i.mstatus_q),
                .cs_registers_csr_cause_i         (core_i.cs_registers_i.ctrl_fsm_i.csr_cause),
                .branch_taken_in_ex               (core_i.controller_i.controller_fsm_i.branch_taken_ex),
                .exc_cause                        (core_i.controller_i.controller_fsm_i.exc_cause),
                // probed controller signals
                .ctrl_fsm_ns  (core_i.controller_i.controller_fsm_i.ctrl_fsm_ns),
                .ctrl_debug_mode_n                (core_i.controller_i.controller_fsm_i.debug_mode_n),
                .ctrl_pending_debug               (core_i.controller_i.controller_fsm_i.pending_debug),
                .ctrl_debug_allowed               (core_i.controller_i.controller_fsm_i.debug_allowed),
                .id_stage_multi_op_id_stall       (core_i.id_stage_i.multi_op_id_stall),
                .id_stage_id_valid                (core_i.id_stage_i.id_valid_o),
                .priv_lvl_if                      (core_i.if_stage_i.prefetch_priv_lvl),
                .priv_lvl_if_q                    (core_i.if_stage_i.prefetch_unit_i.alignment_buffer_i.instr_priv_lvl_q),
                .irq_ack                          (core_i.irq_ack),
                .*);

  bind cv32e40s_sleep_unit:
    core_i.sleep_unit_i cv32e40s_sleep_unit_sva
      sleep_unit_sva (// probed id_stage_i.controller_i signals
                      .ctrl_fsm_cs (core_i.controller_i.controller_fsm_i.ctrl_fsm_cs),
                      .ctrl_fsm_ns (core_i.controller_i.controller_fsm_i.ctrl_fsm_ns),
                      .*);

  bind cv32e40s_decoder: core_i.id_stage_i.decoder_i cv32e40s_decoder_sva
    decoder_sva(.clk   (core_i.id_stage_i.clk),
                .rst_n (core_i.id_stage_i.rst_n),
                .*);

  // MPU assertions
  bind cv32e40s_mpu:
    core_i.if_stage_i.mpu_i
    cv32e40s_mpu_sva
      #(.PMP_NUM_REGIONS                        (PMP_NUM_REGIONS),
        .PMA_NUM_REGIONS                        (PMA_NUM_REGIONS),
        .PMA_CFG                                (PMA_CFG),
        .IS_INSTR_SIDE                          (1))
  mpu_if_sva(.pma_addr                          (pma_i.trans_addr_i),
             .pma_cfg                           (pma_i.pma_cfg),
             .obi_memtype                       (core_i.instr_memtype_o),
             .obi_addr                          (core_i.instr_addr_o),
             .obi_req                           (core_i.instr_req_o),
             .obi_gnt                           (core_i.instr_gnt_i),
             .write_buffer_state                (cv32e40s_pkg::WBUF_EMPTY),
             .write_buffer_valid_o              ('0),
             .write_buffer_txn_bufferable       ('0),
             .write_buffer_txn_cacheable        ('0),
             .*);

  bind cv32e40s_mpu:
    core_i.load_store_unit_i.mpu_i
    cv32e40s_mpu_sva
      #(.PMP_NUM_REGIONS                        (PMP_NUM_REGIONS),
        .PMA_NUM_REGIONS                        (PMA_NUM_REGIONS),
        .PMA_CFG                                (PMA_CFG),
        .IS_INSTR_SIDE                          (0))
  mpu_lsu_sva(.pma_addr                         (pma_i.trans_addr_i),
              .pma_cfg                          (pma_i.pma_cfg),
              .obi_memtype                      (core_i.data_memtype_o),
              .obi_addr                         (core_i.data_addr_o),
              .obi_req                          (core_i.data_req_o),
              .obi_gnt                          (core_i.data_gnt_i),
              .write_buffer_state               (core_i.load_store_unit_i.write_buffer_i.state),
              .write_buffer_valid_o             (core_i.load_store_unit_i.write_buffer_i.valid_o),
              .write_buffer_txn_bufferable      (core_i.load_store_unit_i.write_buffer_i.trans_o.memtype[0]),
              .write_buffer_txn_cacheable       (core_i.load_store_unit_i.write_buffer_i.trans_o.memtype[1]),
              .*);

  bind cv32e40s_lsu_response_filter :
    core_i.load_store_unit_i.response_filter_i
    cv32e40s_lsu_response_filter_sva #(.DEPTH(DEPTH))
      lsu_response_filter_sva (.*);

  bind cv32e40s_write_buffer:
    core_i.load_store_unit_i.write_buffer_i
    cv32e40s_write_buffer_sva
             #(.PMA_NUM_REGIONS(PMA_NUM_REGIONS),
               .PMA_CFG(PMA_CFG))
      write_buffer_sva(.*);

  bind cv32e40s_rvfi:
    rvfi_i
    cv32e40s_rvfi_sva
      rvfi_sva(.irq_ack(core_i.irq_ack),
               .dbg_ack(core_i.dbg_ack),
               .ebreak_in_wb_i(core_i.controller_i.controller_fsm_i.ebreak_in_wb),
               .nmi_addr_i(core_i.nmi_addr_i),
               .*);

`endif //  `ifndef COREV_ASSERT_OFF

    cv32e40s_core_log
    core_log_i(
          .clk_i              ( core_i.id_stage_i.clk              ),
          .ex_wb_pipe_i       ( core_i.ex_wb_pipe                  ),
          .mhartid_i          ( core_i.mhartid_i                   )

      );

    cv32e40s_rvfi
      rvfi_i
        (.clk_i                    ( clk_i                                                                ),
         .rst_ni                   ( rst_ni                                                               ),

         .if_valid_i               ( core_i.if_stage_i.if_valid_o                                         ),
         .id_valid_i               ( core_i.id_stage_i.id_valid_o                                         ),
         .id_ready_i               ( core_i.id_stage_i.id_ready_o                                         ),

         .wb_valid_i               ( core_i.wb_stage_i.wb_valid_o                                         ),
         .wb_ready_i               ( core_i.wb_stage_i.wb_ready_o                                         ),
         .instr_rdata_wb_i         ( core_i.wb_stage_i.ex_wb_pipe_i.instr.bus_resp.rdata                  ),
         .ebreak_in_wb_i           ( core_i.controller_i.controller_fsm_i.ebreak_in_wb                    ),

         .rs1_addr_id_i            ( core_i.register_file_wrapper_i.raddr_i[0]                            ),
         .rs2_addr_id_i            ( core_i.register_file_wrapper_i.raddr_i[1]                            ),
         .operand_a_fw_id_i        ( core_i.id_stage_i.operand_a_fw                                       ),
         .operand_b_fw_id_i        ( core_i.id_stage_i.operand_b_fw                                       ),

         .is_dummy_instr_wb_i      ( core_i.wb_stage_i.ex_wb_pipe_i.instr_meta.dummy                      ),

         .pc_if_i                  ( core_i.if_stage_i.pc_if_o                                            ),
         .pc_id_i                  ( core_i.id_stage_i.if_id_pipe_i.pc                                    ),
         .pc_wb_i                  ( core_i.wb_stage_i.ex_wb_pipe_i.pc                                    ),
         .sys_en_id_i              ( core_i.id_stage_i.sys_en_o                                           ),
         .sys_mret_insn_id_i       ( core_i.id_stage_i.sys_mret_insn_o                                    ),
         .jump_in_id_i             ( core_i.controller_i.controller_fsm_i.jump_in_id                      ),
         .jump_target_id_i         ( core_i.id_stage_i.jmp_target_o                                       ),
         .is_compressed_id_i       ( core_i.id_stage_i.if_id_pipe_i.instr_meta.compressed                 ),

         .lsu_en_id_i              ( core_i.id_stage_i.lsu_en                                             ),
         .lsu_size_id_i            ( core_i.id_stage_i.lsu_size                                           ),
         .lsu_we_id_i              ( core_i.id_stage_i.lsu_we                                             ),

         .branch_in_ex_i           ( core_i.controller_i.controller_fsm_i.branch_in_ex                    ),
         .lsu_en_ex_i              ( core_i.ex_stage_i.id_ex_pipe_i.lsu_en                                ),

         .instr_pmp_err_if_i       ( 1'b0                          /* PMP not implemented in cv32e40x */  ), // TODO:HB connect
         .lsu_pmp_err_ex_i         ( 1'b0                          /* PMP not implemented in cv32e40x */  ), // TODO:HB connect
         .lsu_pma_err_atomic_ex_i  ( 1'b0                      /* Atomics not implemented in cv32e40s */  ),

         .ex_ready_i               ( core_i.ex_stage_i.ex_ready_o                                         ),
         .ex_valid_i               ( core_i.ex_stage_i.ex_valid_o                                         ),

         .branch_target_ex_i       ( core_i.if_stage_i.branch_target_ex_i                                 ),

         .data_addr_ex_i           ( core_i.data_addr_o                                                   ),
         .data_wdata_ex_i          ( core_i.data_wdata_o                                                  ),
         .lsu_split_q_ex_i         ( core_i.load_store_unit_i.split_q                                     ),

         .rf_re_id_i               ( core_i.id_stage_i.rf_re_o                                            ),
         .rf_we_wb_i               ( core_i.wb_stage_i.rf_we_wb_o                                         ),
         .rf_addr_wb_i             ( core_i.wb_stage_i.rf_waddr_wb_o                                      ),
         .rf_wdata_wb_i            ( core_i.wb_stage_i.rf_wdata_wb_o                                      ),
         .lsu_rdata_wb_i           ( core_i.load_store_unit_i.lsu_rdata_1_o                               ),

         .branch_addr_n_i          ( core_i.if_stage_i.branch_addr_n                                      ),

         .priv_lvl_i               ( core_i.priv_lvl                                                      ),
         .ctrl_fsm_i               ( core_i.ctrl_fsm                                                      ),
         .pending_single_step_i    ( core_i.controller_i.controller_fsm_i.pending_single_step             ),
         .single_step_allowed_i    ( core_i.controller_i.controller_fsm_i.single_step_allowed             ),
         .nmi_pending_i            ( core_i.controller_i.controller_fsm_i.nmi_pending_q                   ),
         .nmi_is_store_i           ( core_i.controller_i.controller_fsm_i.nmi_is_store_q                  ),
         // CSRs
         .csr_jvt_n_i              ( core_i.cs_registers_i.jvt_n                                          ),
         .csr_jvt_q_i              ( core_i.cs_registers_i.jvt_q                                          ),
         .csr_jvt_we_i             ( core_i.cs_registers_i.jvt_we                                         ),
         .csr_mstatus_n_i          ( core_i.cs_registers_i.mstatus_n                                      ),
         .csr_mstatus_q_i          ( core_i.cs_registers_i.mstatus_q                                      ),
         .csr_mstatus_we_i         ( core_i.cs_registers_i.mstatus_we                                     ),
         .csr_misa_n_i             ( core_i.cs_registers_i.MISA_VALUE                                     ), // WARL
         .csr_misa_q_i             ( core_i.cs_registers_i.MISA_VALUE                                     ),
         .csr_misa_we_i            ( core_i.cs_registers_i.csr_we_int &&
                                     (core_i.cs_registers_i.csr_waddr == CSR_MISA)                        ),
         .csr_mie_q_i              ( core_i.cs_registers_i.mie_q                                          ),
         .csr_mie_n_i              ( core_i.cs_registers_i.mie_n                                          ),
         .csr_mie_we_i             ( core_i.cs_registers_i.mie_we                                         ),
         .csr_mtvec_n_i            ( core_i.cs_registers_i.mtvec_n                                        ),
         .csr_mtvec_q_i            ( core_i.cs_registers_i.mtvec_q                                        ),
         .csr_mtvec_we_i           ( core_i.cs_registers_i.mtvec_we                                       ),
         .csr_mtvt_n_i             ( core_i.cs_registers_i.mtvt_n                                         ),
         .csr_mtvt_q_i             ( core_i.cs_registers_i.mtvt_q                                         ),
         .csr_mtvt_we_i            ( core_i.cs_registers_i.mtvt_we                                        ),
         .csr_mcountinhibit_q_i    ( core_i.cs_registers_i.mcountinhibit_q                                ),
         .csr_mcountinhibit_n_i    ( core_i.cs_registers_i.mcountinhibit_n                                ),
         .csr_mcountinhibit_we_i   ( core_i.cs_registers_i.mcountinhibit_we                               ),
         .csr_mhpmevent_q_i        ( core_i.cs_registers_i.mhpmevent_q                                    ),
         .csr_mhpmevent_n_i        ( core_i.cs_registers_i.mhpmevent_n                                    ),
         .csr_mhpmevent_we_i       ( {31'h0, core_i.cs_registers_i.mhpmevent_we} << // todo:ok: Add write enable for each register
                                     core_i.cs_registers_i.csr_waddr[4:0] ),
         .csr_mscratch_q_i         ( core_i.cs_registers_i.mscratch_q                                     ),
         .csr_mscratch_n_i         ( core_i.cs_registers_i.mscratch_n                                     ),
         .csr_mscratch_we_i        ( core_i.cs_registers_i.mscratch_we                                    ),
         .csr_mepc_q_i             ( core_i.cs_registers_i.mepc_q                                         ),
         .csr_mepc_n_i             ( core_i.cs_registers_i.mepc_n                                         ),
         .csr_mepc_we_i            ( core_i.cs_registers_i.mepc_we                                        ),
         .csr_mcause_q_i           ( core_i.cs_registers_i.mcause_q                                       ),
         .csr_mcause_n_i           ( core_i.cs_registers_i.mcause_n                                       ),
         .csr_mcause_we_i          ( core_i.cs_registers_i.mcause_we                                      ),
         .csr_mip_n_i              ( core_i.cs_registers_i.mip_i                                          ),
         .csr_mip_q_i              ( core_i.cs_registers_i.mip_i                                          ),
         .csr_mip_we_i             ( core_i.cs_registers_i.csr_we_int &&
                                     (core_i.cs_registers_i.csr_waddr == CSR_MIP)                         ),
         .csr_mnxti_n_i            ( core_i.cs_registers_i.mnxti_n                                        ),
         .csr_mnxti_q_i            ( core_i.cs_registers_i.mnxti_q                                        ),
         .csr_mnxti_we_i           ( core_i.cs_registers_i.mnxti_we                                       ),
         .csr_mintstatus_n_i       ( core_i.cs_registers_i.mintstatus_n                                   ),
         .csr_mintstatus_q_i       ( core_i.cs_registers_i.mintstatus_q                                   ),
         .csr_mintstatus_we_i      ( core_i.cs_registers_i.mintstatus_we                                  ),
         .csr_mintthresh_n_i       ( core_i.cs_registers_i.mintthresh_n                                   ),
         .csr_mintthresh_q_i       ( core_i.cs_registers_i.mintthresh_q                                   ),
         .csr_mintthresh_we_i      ( core_i.cs_registers_i.mintthresh_we                                  ),
         .csr_mscratchcsw_n_i      ( core_i.cs_registers_i.mscratchcsw_n                                  ),
         .csr_mscratchcsw_q_i      ( core_i.cs_registers_i.mscratchcsw_q                                  ),
         .csr_mscratchcsw_we_i     ( core_i.cs_registers_i.mscratchcsw_we                                 ),
         .csr_mscratchcswl_n_i     ( core_i.cs_registers_i.mscratchcswl_n                                 ),
         .csr_mscratchcswl_q_i     ( core_i.cs_registers_i.mscratchcswl_q                                 ),
         .csr_mscratchcswl_we_i    ( core_i.cs_registers_i.mscratchcswl_we                                ),
         .csr_mclicbase_n_i        ( core_i.cs_registers_i.mclicbase_n                                    ),
         .csr_mclicbase_q_i        ( core_i.cs_registers_i.mclicbase_q                                    ),
         .csr_mclicbase_we_i       ( core_i.cs_registers_i.mclicbase_we                                   ),
         .csr_tdata1_n_i           ( core_i.cs_registers_i.tmatch_control_n                               ), // todo:ok:rename in RTL to use official CSR names from priv spec
         .csr_tdata1_q_i           ( core_i.cs_registers_i.tmatch_control_q                               ),
         .csr_tdata1_we_i          ( core_i.cs_registers_i.tmatch_control_we                              ),
         .csr_tdata2_n_i           ( core_i.cs_registers_i.tmatch_value_n                                 ), // todo:ok:rename in RTL to use official CSR names from priv spec
         .csr_tdata2_q_i           ( core_i.cs_registers_i.tmatch_value_q                                 ),
         .csr_tdata2_we_i          ( core_i.cs_registers_i.tmatch_value_we                                ),
         .csr_tinfo_n_i            ( {16'h0, core_i.cs_registers_i.tinfo_types}                           ),
         .csr_tinfo_q_i            ( {16'h0, core_i.cs_registers_i.tinfo_types}                           ),
         .csr_tinfo_we_i           ( core_i.cs_registers_i.csr_we_int &&
                                     (core_i.cs_registers_i.csr_waddr == CSR_TINFO)                       ),
         .csr_dcsr_q_i             ( core_i.cs_registers_i.dcsr_rdata                                     ),
         .csr_dcsr_n_i             ( core_i.cs_registers_i.dcsr_n                                         ),
         .csr_dcsr_we_i            ( core_i.cs_registers_i.dcsr_we                                        ),
         .csr_dpc_q_i              ( core_i.cs_registers_i.dpc_q                                          ),
         .csr_dpc_n_i              ( core_i.cs_registers_i.dpc_n                                          ),
         .csr_dpc_we_i             ( core_i.cs_registers_i.dpc_we                                         ),
         .csr_dscratch0_q_i        ( core_i.cs_registers_i.dscratch0_q                                    ),
         .csr_dscratch0_n_i        ( core_i.cs_registers_i.dscratch0_n                                    ),
         .csr_dscratch0_we_i       ( core_i.cs_registers_i.dscratch0_we                                   ),
         .csr_dscratch1_q_i        ( core_i.cs_registers_i.dscratch1_q                                    ),
         .csr_dscratch1_n_i        ( core_i.cs_registers_i.dscratch1_n                                    ),
         .csr_dscratch1_we_i       ( core_i.cs_registers_i.dscratch1_we                                   ),
         .csr_mhpmcounter_n_i      ( core_i.cs_registers_i.mhpmcounter_n                                  ),
         .csr_mhpmcounter_q_i      ( core_i.cs_registers_i.mhpmcounter_q                                  ),
         .csr_mhpmcounter_we_i     ( core_i.cs_registers_i.mhpmcounter_we                                 ),
         .csr_mvendorid_i          ( {MVENDORID_BANK, MVENDORID_OFFSET}                                   ),
         .csr_marchid_i            ( MARCHID                                                              ),
         .csr_mhartid_i            ( core_i.cs_registers_i.mhartid_i                                      ),
         .csr_mimpid_i             ( core_i.cs_registers_i.mimpid_i                                       ),
         // TODO Tie relevant signals below to RTL
         .csr_mstatush_n_i         ( '0                                                                   ),
         .csr_mstatush_q_i         ( '0                                                                   ),
         .csr_mstatush_we_i        ( '0                                                                   ),
         .csr_tcontrol_n_i         ( '0                                                                   ),
         .csr_tcontrol_q_i         ( '0                                                                   ),
         .csr_tcontrol_we_i        ( '0                                                                   ),
         .csr_mcounteren_n_i       ( core_i.cs_registers_i.mcounteren_n                                   ),
         .csr_mcounteren_q_i       ( core_i.cs_registers_i.mcounteren_q                                   ),
         .csr_mcounteren_we_i      ( core_i.cs_registers_i.mcounteren_we                                  ),

         .csr_pmpncfg_n_i          ( core_i.cs_registers_i.pmpncfg_n                                      ),
         .csr_pmpncfg_q_i          ( core_i.cs_registers_i.pmpncfg_q                                      ),
         .csr_pmpncfg_we_i         ( core_i.cs_registers_i.pmpncfg_we                                     ),
         .csr_pmpaddr_n_i          ( core_i.cs_registers_i.pmp_addr_n                                     ),
         // Using rdata for pmp address to include read logic
         .csr_pmpaddr_q_i          ( core_i.cs_registers_i.pmp_addr_rdata                                 ),
         .csr_pmpaddr_we_i         ( core_i.cs_registers_i.pmp_addr_we                                    ),
         .csr_mseccfg_n_i          ( core_i.cs_registers_i.pmp_mseccfg_n                                  ),
         .csr_mseccfg_q_i          ( core_i.cs_registers_i.pmp_mseccfg_q                                  ),
         .csr_mseccfg_we_i         ( core_i.cs_registers_i.pmp_mseccfg_we                                 ),
         .csr_mseccfgh_n_i         ( '0                                                                   ),
         .csr_mseccfgh_q_i         ( '0                                                                   ),
         .csr_mseccfgh_we_i        ( '0                                                                   ),
         .csr_mconfigptr_n_i       ( '0                                                                   ),
         .csr_mconfigptr_q_i       ( '0                                                                   ),
         .csr_mconfigptr_we_i      ( '0                                                                   )

`ifdef RISCV_FORMAL
         ,`RVFI_CONN
`else
         ,`RVFI_TIEOFF
`endif
         );


    // instantiate the core
    cv32e40s_core
        #(
          .LIB                   ( LIB                   ),
          .RV32                  ( RV32                  ),
          .B_EXT                 ( B_EXT                 ),
          .M_EXT                 ( M_EXT                 ),
          .PMP_GRANULARITY       ( PMP_GRANULARITY       ),
          .PMP_NUM_REGIONS       ( PMP_NUM_REGIONS       ),
          .PMP_PMPNCFG_RV        ( PMP_PMPNCFG_RV        ),
          .PMP_PMPADDR_RV        ( PMP_PMPADDR_RV        ),
          .PMP_MSECCFG_RV        ( PMP_MSECCFG_RV        ),
          .ZC_EXT                ( ZC_EXT                ),
          .SMCLIC                ( SMCLIC                ),
          .SMCLIC_ID_WIDTH       ( SMCLIC_ID_WIDTH       ),
          .DBG_NUM_TRIGGERS      ( DBG_NUM_TRIGGERS      ),
          .PMA_NUM_REGIONS       ( PMA_NUM_REGIONS       ),
          .PMA_CFG               ( PMA_CFG               ))
    core_i (.*);

endmodule<|MERGE_RESOLUTION|>--- conflicted
+++ resolved
@@ -33,11 +33,8 @@
   `include "cv32e40s_prefetch_unit_sva.sv"
   `include "cv32e40s_sleep_unit_sva.sv"
   `include "cv32e40s_rvfi_sva.sv"
-<<<<<<< HEAD
   `include "cv32e40s_pc_check_sva.sv"
-=======
   `include "cv32e40s_param_sva.sv"
->>>>>>> 6a23a1f2
 `endif
 
 `include "cv32e40s_wrapper.vh"
