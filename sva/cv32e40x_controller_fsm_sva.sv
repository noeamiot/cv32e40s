--- conflicted
+++ resolved
@@ -136,11 +136,8 @@
   input logic           alu_jmpr_id_i,
   input logic [31:0]    jalr_fw_id_i,
   input logic [REGFILE_WORD_WIDTH-1:0] rf_mem_i [(RV32 == RV32I) ? 32 : 16],
-<<<<<<< HEAD
-  input logic [1:0]     response_filter_bus_cnt_q_i
-=======
+  input logic [1:0]     response_filter_bus_cnt_q_i,
   input logic           non_shv_irq_ack
->>>>>>> 32d57153
 );
 
 
