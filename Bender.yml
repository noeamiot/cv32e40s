package:
  name: riscv

dependencies:
  fpnew: { git: "https://github.com/pulp-platform/fpnew.git", version: 0.6.1 }
  tech_cells_generic: { git: "https://github.com/pulp-platform/tech_cells_generic.git", version: 0.1.1 }

sources:
  include_dirs:
    - rtl/include
  files:
    - rtl/include/apu_core_package.sv
    - rtl/include/riscv_defines.sv
    - rtl/include/riscv_tracer_defines.sv
    - rtl/register_file_test_wrap.sv
    - rtl/riscv_alu.sv
    - rtl/riscv_alu_div.sv
    - rtl/riscv_compressed_decoder.sv
    - rtl/riscv_controller.sv
    - rtl/riscv_cs_registers.sv
    - rtl/riscv_decoder.sv
    - rtl/riscv_int_controller.sv
    - rtl/riscv_ex_stage.sv
    - rtl/riscv_hwloop_controller.sv
    - rtl/riscv_hwloop_regs.sv
    - rtl/riscv_id_stage.sv
    - rtl/riscv_if_stage.sv
    - rtl/riscv_load_store_unit.sv
    - rtl/riscv_mult.sv
    - rtl/riscv_pmp.sv
    - rtl/riscv_prefetch_buffer.sv
<<<<<<< HEAD
    - rtl/riscv_core.sv
    - rtl/riscv_apu_disp.sv
    - rtl/riscv_fetch_fifo.sv
=======
    - rtl/riscv_prefetch_L0_buffer.sv
    - rtl/cv32e40p_core.sv
    - rtl/riscv_apu_disp.sv
    - rtl/riscv_fetch_fifo.sv
    - rtl/riscv_L0_buffer.sv
    - rtl/riscv_popcnt.sv
    - rtl/riscv_ff_one.sv
>>>>>>> 101f455d
    - target: asic
      files:
        - rtl/riscv_register_file_latch.sv
    - target: not(asic)
      files:
        - rtl/riscv_register_file.sv
    - target: rtl
      files:
        - rtl/riscv_tracer.sv
        - rtl/cv32e40p_sim_clock_gate.sv<|MERGE_RESOLUTION|>--- conflicted
+++ resolved
@@ -29,19 +29,11 @@
     - rtl/riscv_mult.sv
     - rtl/riscv_pmp.sv
     - rtl/riscv_prefetch_buffer.sv
-<<<<<<< HEAD
-    - rtl/riscv_core.sv
-    - rtl/riscv_apu_disp.sv
-    - rtl/riscv_fetch_fifo.sv
-=======
-    - rtl/riscv_prefetch_L0_buffer.sv
     - rtl/cv32e40p_core.sv
     - rtl/riscv_apu_disp.sv
     - rtl/riscv_fetch_fifo.sv
-    - rtl/riscv_L0_buffer.sv
     - rtl/riscv_popcnt.sv
     - rtl/riscv_ff_one.sv
->>>>>>> 101f455d
     - target: asic
       files:
         - rtl/riscv_register_file_latch.sv
