# Copyright 2017 Embecosm Limited <www.embecosm.com>
#
# Licensed under the Apache License, Version 2.0 (the "License");
# you may not use this file except in compliance with the License.
# You may obtain a copy of the License at
#
#    http://www.apache.org/licenses/LICENSE-2.0
#
# Unless required by applicable law or agreed to in writing, software
# distributed under the License is distributed on an "AS IS" BASIS,
# WITHOUT WARRANTIES OR CONDITIONS OF ANY KIND, either express or implied.
# See the License for the specific language governing permissions and
# limitations under the License.

# Makefile for Verilator model of RI5CY
# Contributor: Jeremy Bennett <jeremy.bennett@embecosm.com>

# Tools

VERILATOR = verilator
VDIR = obj_dir
CPPFLAGS = -I$(VDIR) `pkg-config --cflags verilator`
CXXFLAGS = -Wall -Werror -std=c++11 -Wno-aligned-new
CXX = g++
LD = g++

# Testbench

SRC = testbench.cpp

OBJS = testbench.o

EXE = testbench

# top module name

TOP = top

# Verilator elements

VSRC = dp_ram.sv                                 \
       ram.sv                                    \
       top.sv                                    \
       ../../rtl/fpnew/src/fpnew_pkg.sv          \
       ../../rtl/include/cv32e40p_apu_core_package.sv     \
       ../../rtl/include/cv32e40p_defines.sv        \
       ../../rtl/include/cv32e40p_tracer_defines.sv \
       ../../rtl/cv32e40p_register_file_test_wrap.sv      \
       ../../rtl/cv32e40p_sim_clock_gate.sv      \
<<<<<<< HEAD
       ../../rtl/cv32e40p_alu.sv                    \
       ../../rtl/cv32e40p_alu_div.sv                \
       ../../rtl/cv32e40p_compressed_decoder.sv     \
       ../../rtl/cv32e40p_controller.sv             \
       ../../rtl/cv32e40p_cs_registers.sv           \
       ../../rtl/cv32e40p_decoder.sv                \
       ../../rtl/cv32e40p_int_controller.sv         \
       ../../rtl/cv32e40p_ex_stage.sv               \
       ../../rtl/cv32e40p_hwloop_controller.sv      \
       ../../rtl/cv32e40p_hwloop_regs.sv            \
       ../../rtl/cv32e40p_id_stage.sv               \
       ../../rtl/cv32e40p_if_stage.sv               \
       ../../rtl/cv32e40p_load_store_unit.sv        \
       ../../rtl/cv32e40p_mult.sv                   \
       ../../rtl/cv32e40p_prefetch_buffer.sv        \
       ../../rtl/cv32e40p_prefetch_L0_buffer.sv     \
       ../../rtl/cv32e40p_register_file_ff.sv          \
       ../../rtl/cv32e40p_core.sv                   \
       ../../rtl/cv32e40p_apu_disp.sv               \
       ../../rtl/cv32e40p_L0_buffer.sv              \
       ../../rtl/cv32e40p_pmp.sv
=======
       ../../rtl/riscv_alu.sv                    \
       ../../rtl/riscv_alu_div.sv                \
       ../../rtl/riscv_compressed_decoder.sv     \
       ../../rtl/riscv_controller.sv             \
       ../../rtl/riscv_cs_registers.sv           \
       ../../rtl/riscv_decoder.sv                \
       ../../rtl/riscv_int_controller.sv         \
       ../../rtl/riscv_ex_stage.sv               \
       ../../rtl/riscv_hwloop_controller.sv      \
       ../../rtl/riscv_hwloop_regs.sv            \
       ../../rtl/riscv_id_stage.sv               \
       ../../rtl/riscv_if_stage.sv               \
       ../../rtl/riscv_load_store_unit.sv        \
       ../../rtl/riscv_mult.sv                   \
       ../../rtl/riscv_prefetch_buffer.sv        \
       ../../rtl/riscv_register_file.sv          \
       ../../rtl/riscv_core.sv                   \
       ../../rtl/riscv_apu_disp.sv               \
       ../../rtl/riscv_L0_buffer.sv              \
       ../../rtl/riscv_pmp.sv
>>>>>>> 748abbf0

VINC = ../../rtl/include

VOBJS = $(VDIR)/verilated.o       \
        $(VDIR)/verilated_vcd_c.o

VLIB = $(VDIR)/V$(TOP)__ALL.a

VSMK = V$(TOP).mk
VMK  = $(VDIR)/$(VSMK)

# Build the executable
all: $(EXE)

$(EXE): $(VLIB) $(VOBJS) $(OBJS)
	$(LD) -o $@ $(OBJS) $(VLIB) $(VOBJS)

$(VOBJS): $(VMK)
	for f in $@; \
	do \
		sf=$$(basename $$f); \
		$(MAKE) -C $(VDIR) -f $(VSMK) $$sf; \
	done

$(VLIB): $(VMK)
	make -C $(VDIR) -f V$(TOP).mk

$(VDIR)/$(TOP): $(VDIR) $(VMK)
	$(MAKE) -C $(VDIR) -f $(VSMK)

$(VDIR):
	mkdir -p $@

$(VMK): $(VSRC)
	verilator -O3 -CFLAGS "-O3 -g3 -std=gnu++11" \
                  -Wno-CASEINCOMPLETE -Wno-LITENDIAN -Wno-UNOPT \
	          -Wno-UNOPTFLAT -Wno-WIDTH -Wno-fatal -Wno-BLKANDNBLK \
		  --top-module top \
	          --Mdir $(VDIR) --trace -DPULP_FPGA_EMUL -cc \
	          +incdir+$(VINC) $(VSRC) $(SRC) --exe


.PHONY: clean
clean:
	$(RM) -r $(VDIR)
	$(RM) $(EXE) $(OBJS)<|MERGE_RESOLUTION|>--- conflicted
+++ resolved
@@ -47,7 +47,6 @@
        ../../rtl/include/cv32e40p_tracer_defines.sv \
        ../../rtl/cv32e40p_register_file_test_wrap.sv      \
        ../../rtl/cv32e40p_sim_clock_gate.sv      \
-<<<<<<< HEAD
        ../../rtl/cv32e40p_alu.sv                    \
        ../../rtl/cv32e40p_alu_div.sv                \
        ../../rtl/cv32e40p_compressed_decoder.sv     \
@@ -63,34 +62,10 @@
        ../../rtl/cv32e40p_load_store_unit.sv        \
        ../../rtl/cv32e40p_mult.sv                   \
        ../../rtl/cv32e40p_prefetch_buffer.sv        \
-       ../../rtl/cv32e40p_prefetch_L0_buffer.sv     \
-       ../../rtl/cv32e40p_register_file_ff.sv          \
+       ../../rtl/cv32e40p_register_file_ff.sv       \
        ../../rtl/cv32e40p_core.sv                   \
        ../../rtl/cv32e40p_apu_disp.sv               \
-       ../../rtl/cv32e40p_L0_buffer.sv              \
        ../../rtl/cv32e40p_pmp.sv
-=======
-       ../../rtl/riscv_alu.sv                    \
-       ../../rtl/riscv_alu_div.sv                \
-       ../../rtl/riscv_compressed_decoder.sv     \
-       ../../rtl/riscv_controller.sv             \
-       ../../rtl/riscv_cs_registers.sv           \
-       ../../rtl/riscv_decoder.sv                \
-       ../../rtl/riscv_int_controller.sv         \
-       ../../rtl/riscv_ex_stage.sv               \
-       ../../rtl/riscv_hwloop_controller.sv      \
-       ../../rtl/riscv_hwloop_regs.sv            \
-       ../../rtl/riscv_id_stage.sv               \
-       ../../rtl/riscv_if_stage.sv               \
-       ../../rtl/riscv_load_store_unit.sv        \
-       ../../rtl/riscv_mult.sv                   \
-       ../../rtl/riscv_prefetch_buffer.sv        \
-       ../../rtl/riscv_register_file.sv          \
-       ../../rtl/riscv_core.sv                   \
-       ../../rtl/riscv_apu_disp.sv               \
-       ../../rtl/riscv_L0_buffer.sv              \
-       ../../rtl/riscv_pmp.sv
->>>>>>> 748abbf0
 
 VINC = ../../rtl/include
 
