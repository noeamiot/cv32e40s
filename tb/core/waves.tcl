--- conflicted
+++ resolved
@@ -43,11 +43,8 @@
 }
 
 if {$rvcores ne ""} {
-<<<<<<< HEAD
 
-=======
   set hwlp [find instances -recursive -bydu cv32e40p_hwloop_controller -nodu]
->>>>>>> 8e22c994
 
   add wave -group "Core"                                     $rvcores/*
 
@@ -57,15 +54,11 @@
   add wave -group "IF Stage"                                 $rvcores/if_stage_i/*
 
   add wave -group "ID Stage"                                 $rvcores/id_stage_i/*
-<<<<<<< HEAD
   add wave -group "Aligner"                                  $rvcores/id_stage_i/aligner_i/*
   add wave -group "RVCDecoder"                               $rvcores/id_stage_i/compressed_decoder_i/*
-  add wave -group "RF"                                       $rvcores/id_stage_i/registers_i/riscv_register_file_i/mem
-  add wave -group "RF_FP"                                    $rvcores/id_stage_i/registers_i/riscv_register_file_i/mem_fp
-=======
   add wave -group "RF"                                       $rvcores/id_stage_i/registers_i/register_file_i/mem
   add wave -group "RF_FP"                                    $rvcores/id_stage_i/registers_i/register_file_i/mem_fp
->>>>>>> 8e22c994
+
   add wave -group "Decoder"                                  $rvcores/id_stage_i/decoder_i/*
   add wave -group "Controller"                               $rvcores/id_stage_i/controller_i/*
   add wave -group "Int Ctrl"                                 $rvcores/id_stage_i/int_controller_i/*
