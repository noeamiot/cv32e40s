--- conflicted
+++ resolved
@@ -347,21 +347,13 @@
 # compile and run interrupt_test
 interrupt_test/interrupt_test.elf: interrupt_test/interrupt_test.c
 	$(RISCV_EXE_PREFIX)gcc -march=rv32imc -o $@ -w -Os -g -nostdlib \
-<<<<<<< HEAD
 		$(INTERRUPT_GCC_FLAGS) \
-=======
-		${INTERRUPT_GCC_FLAGS} \
->>>>>>> 8a3345cd
 		-T custom/link.ld  \
 		-static \
 		custom/crt0.S \
 		$^ mem_stall/mem_stall.c custom/syscalls.c interrupt_test/vectors.S \
 		-I $(RISCV)/riscv32-unknown-elf/include \
-<<<<<<< HEAD
-		-I mem_stall \
-=======
 		-I mem_stall/ \
->>>>>>> 8a3345cd
 		-L $(RISCV)/riscv32-unknown-elf/lib \
 		-lc -lm -lgcc
 interrupt-clean:
