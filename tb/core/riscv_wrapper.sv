// Copyright 2018 Robert Balas <balasr@student.ethz.ch>
// Copyright and related rights are licensed under the Solderpad Hardware
// License, Version 0.51 (the "License"); you may not use this file except in
// compliance with the License.  You may obtain a copy of the License at
// http://solderpad.org/licenses/SHL-0.51. Unless required by applicable law
// or agreed to in writing, software, hardware and materials distributed under
// this License is distributed on an "AS IS" BASIS, WITHOUT WARRANTIES OR
// CONDITIONS OF ANY KIND, either express or implied. See the License for the
// specific language governing permissions and limitations under the License.

// Wrapper for a RI5CY testbench, containing RI5CY, Memory and stdout peripheral
// Contributor: Robert Balas <balasr@student.ethz.ch>

module riscv_wrapper
    #(parameter INSTR_RDATA_WIDTH = 32,
      parameter RAM_ADDR_WIDTH = 20,
      parameter BOOT_ADDR = 'h180,
      parameter PULP_CLUSTER = 0,
      parameter FPU = 0,
      parameter PULP_ZFINX = 0,
      parameter DM_HALTADDRESS = 32'h1A110800)
    (input logic         clk_i,
     input logic         rst_ni,

     input logic         fetch_enable_i,
     output logic        tests_passed_o,
     output logic        tests_failed_o,
     output logic [31:0] exit_value_o,
     output logic        exit_valid_o);

    // signals connecting core to memory
    logic                         instr_req;
    logic                         instr_gnt;
    logic                         instr_rvalid;
    logic [31:0]                  instr_addr;
    logic [INSTR_RDATA_WIDTH-1:0] instr_rdata;

    logic                         data_req;
    logic                         data_gnt;
    logic                         data_rvalid;
    logic [31:0]                  data_addr;
    logic                         data_we;
    logic [3:0]                   data_be;
    logic [31:0]                  data_rdata;
    logic [31:0]                  data_wdata;
    logic [5:0]                   data_atop = 6'b0;

    // signals to debug unit
    logic                         debug_req_i;

    // irq signals
    logic [0:4]                   irq_id_in;
    logic                         irq_ack;
    logic [0:4]                   irq_id_out;
    logic                         irq_software;
    logic                         irq_timer;
    logic                         irq_external;
    logic [14:0]                  irq_fast;
    logic                         irq_nmi;
    logic [31:0]                  irq_fastx;

    assign debug_req_i = 1'b0;

    // instantiate the core
    riscv_core
        #(
          .PULP_CLUSTER(PULP_CLUSTER),
          .FPU(FPU),
          .PULP_ZFINX(PULP_ZFINX))
    riscv_core_i
        (
         .clk_i                  ( clk_i                 ),
         .rst_ni                 ( rst_ni                ),

         .clock_en_i             ( 1'b1                  ),
         .scan_cg_en_i           ( 1'b0                  ),

         .boot_addr_i            ( BOOT_ADDR             ),
<<<<<<< HEAD
         .dm_halt_addr_i         ( DM_HALTADDRESS        ),
         .core_id_i              ( 4'h0                  ),
         .cluster_id_i           ( 6'h0                  ),
=======
         .hart_id_i              ( 32'h0                 ),
>>>>>>> 7e1c91ff

         .instr_addr_o           ( instr_addr            ),
         .instr_req_o            ( instr_req             ),
         .instr_rdata_i          ( instr_rdata           ),
         .instr_gnt_i            ( instr_gnt             ),
         .instr_rvalid_i         ( instr_rvalid          ),

         .data_addr_o            ( data_addr             ),
         .data_wdata_o           ( data_wdata            ),
         .data_we_o              ( data_we               ),
         .data_req_o             ( data_req              ),
         .data_be_o              ( data_be               ),
         .data_rdata_i           ( data_rdata            ),
         .data_gnt_i             ( data_gnt              ),
         .data_rvalid_i          ( data_rvalid           ),

         .apu_master_req_o       (                       ),
         .apu_master_ready_o     (                       ),
         .apu_master_gnt_i       (1'b0                   ),
         .apu_master_operands_o  (                       ),
         .apu_master_op_o        (                       ),
         .apu_master_type_o      (                       ),
         .apu_master_flags_o     (                       ),
         .apu_master_valid_i     (1'b0                   ),
         .apu_master_result_i    (32'b0                  ),
         .apu_master_flags_i     (5'b0                   ),

         .irq_software_i         ( irq_software          ),
         .irq_timer_i            ( irq_timer             ),
         .irq_external_i         ( irq_external          ),
         .irq_fast_i             ( irq_fast              ),
         .irq_nmi_i              ( irq_nmi               ),
         .irq_fastx_i            ( irq_fastx             ),

         .irq_ack_o              ( irq_ack               ),
         .irq_id_o               ( irq_id_out            ),

         .debug_req_i            ( debug_req_i           ),

         .fetch_enable_i         ( fetch_enable_i        ),
         .core_busy_o            ( core_busy_o           ));

    // this handles read to RAM and memory mapped pseudo peripherals
    mm_ram
        #(.RAM_ADDR_WIDTH (RAM_ADDR_WIDTH),
          .INSTR_RDATA_WIDTH (INSTR_RDATA_WIDTH))
    ram_i
        (.clk_i          ( clk_i                          ),
         .rst_ni         ( rst_ni                         ),

         .instr_req_i    ( instr_req                      ),
         .instr_addr_i   ( instr_addr[RAM_ADDR_WIDTH-1:0] ),
         .instr_rdata_o  ( instr_rdata                    ),
         .instr_rvalid_o ( instr_rvalid                   ),
         .instr_gnt_o    ( instr_gnt                      ),

         .data_req_i     ( data_req                       ),
         .data_addr_i    ( data_addr                      ),
         .data_we_i      ( data_we                        ),
         .data_be_i      ( data_be                        ),
         .data_wdata_i   ( data_wdata                     ),
         .data_rdata_o   ( data_rdata                     ),
         .data_rvalid_o  ( data_rvalid                    ),
         .data_gnt_o     ( data_gnt                       ),
         .data_atop_i    ( data_atop                      ),

         .irq_id_i       ( irq_id_out                     ),
         .irq_ack_i      ( irq_ack                        ),

         // output irq lines to Core
         .irq_software_o ( irq_software                   ),
         .irq_timer_o    ( irq_timer                      ),
         .irq_external_o ( irq_external                   ),
         .irq_fast_o     ( irq_fast                       ),
         .irq_nmi_o      ( irq_nmi                        ),
         .irq_fastx_o    ( irq_fastx                      ),

         .pc_core_id_i   ( riscv_core_i.pc_id             ),

         .tests_passed_o ( tests_passed_o                 ),
         .tests_failed_o ( tests_failed_o                 ),
         .exit_valid_o   ( exit_valid_o                   ),
         .exit_value_o   ( exit_value_o                   ));

endmodule // riscv_wrapper<|MERGE_RESOLUTION|>--- conflicted
+++ resolved
@@ -76,13 +76,8 @@
          .scan_cg_en_i           ( 1'b0                  ),
 
          .boot_addr_i            ( BOOT_ADDR             ),
-<<<<<<< HEAD
          .dm_halt_addr_i         ( DM_HALTADDRESS        ),
-         .core_id_i              ( 4'h0                  ),
-         .cluster_id_i           ( 6'h0                  ),
-=======
          .hart_id_i              ( 32'h0                 ),
->>>>>>> 7e1c91ff
 
          .instr_addr_o           ( instr_addr            ),
          .instr_req_o            ( instr_req             ),
