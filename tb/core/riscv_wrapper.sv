--- conflicted
+++ resolved
@@ -14,14 +14,9 @@
 module riscv_wrapper
     #(parameter INSTR_RDATA_WIDTH = 128,
       parameter RAM_ADDR_WIDTH = 20,
-<<<<<<< HEAD
       parameter BOOT_ADDR = 'h180,
-      parameter PULP_SECURE = 1)
-=======
-      parameter BOOT_ADDR = 'h80,
       parameter PULP_SECURE = 1,
       parameter A_EXTENSION = 1)
->>>>>>> 74b2a22c
     (input logic         clk_i,
      input logic         rst_ni,
 
