--- conflicted
+++ resolved
@@ -2496,8 +2496,6 @@
       lsb: 13
       warl_legalize: |
         val_out = 0
-<<<<<<< HEAD
-=======
 ifelse(eval(X_EXT != 0), 1, [[[
     - field_name: FS
       description: >
@@ -2507,7 +2505,6 @@
       msb: 14
       lsb: 13
 ]]])
->>>>>>> dc275be8
     - field_name: MPP
       description: >
         Machine Previous Privilege mode
